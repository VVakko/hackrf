#!/usr/bin/env python
#
# Copyright 2012 Jared Boone
#
# This file is part of HackRF.
#
# This program is free software; you can redistribute it and/or modify
# it under the terms of the GNU General Public License as published by
# the Free Software Foundation; either version 2, or (at your option)
# any later version.
#
# This program is distributed in the hope that it will be useful,
# but WITHOUT ANY WARRANTY; without even the implied warranty of
# MERCHANTABILITY or FITNESS FOR A PARTICULAR PURPOSE.  See the
# GNU General Public License for more details.
#
# You should have received a copy of the GNU General Public License
# along with this program; see the file COPYING.  If not, write to
# the Free Software Foundation, Inc., 51 Franklin Street,
# Boston, MA 02110-1301, USA.
#

import sys
import usb

device = usb.core.find(idVendor=0x1d50, idProduct=0x604b)
if device:
    print 'Find: HackRF Jawbreaker'
else:
    device = usb.core.find(idVendor=0x1d50, idProduct=0x6089)
    if device:
        print 'Find: HackRF One'
    else:
<<<<<<< HEAD
        device = usb.core.find(idVendor=0x1d50, idProduct=0xCC15)
        if device:
            print 'Find: Rad1o'
=======
        device = usb.core.find(idVendor=0x1d50, idProduct=0xcc15)
        if device:
            print 'Find: rad1o'
>>>>>>> fa6f29d7
        else:
            print 'Not find any HackRF device.'
            sys.exit()
device.set_configuration()

def set_rx():
    device.ctrl_transfer(0x40, 1, 1, 0)

def set_tx():
    device.ctrl_transfer(0x40, 1, 2, 0)

if len(sys.argv) == 2:
    if sys.argv[1] == 'tx':
        set_tx()
    elif sys.argv[1] == 'rx':
        set_rx()
else:
    print 'Usage: %s [rx|tx]' % sys.argv[0]<|MERGE_RESOLUTION|>--- conflicted
+++ resolved
@@ -31,15 +31,9 @@
     if device:
         print 'Find: HackRF One'
     else:
-<<<<<<< HEAD
-        device = usb.core.find(idVendor=0x1d50, idProduct=0xCC15)
-        if device:
-            print 'Find: Rad1o'
-=======
         device = usb.core.find(idVendor=0x1d50, idProduct=0xcc15)
         if device:
             print 'Find: rad1o'
->>>>>>> fa6f29d7
         else:
             print 'Not find any HackRF device.'
             sys.exit()
