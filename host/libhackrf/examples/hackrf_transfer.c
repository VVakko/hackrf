--- conflicted
+++ resolved
@@ -134,14 +134,13 @@
 bool amp = false;
 uint32_t amp_enable;
 
-<<<<<<< HEAD
+
 bool sample_rate = false;
 uint32_t sample_rate_hz;
-=======
+
 bool limit_num_samples = false;
 uint64_t samples_to_xfer = 0;
 uint64_t bytes_to_xfer = 0;
->>>>>>> 9f5057d1
 
 int rx_callback(hackrf_transfer* transfer) {
 	int bytes_to_write;
@@ -207,11 +206,8 @@
 	printf("\t-t <filename> # Transmit data from file.\n");
 	printf("\t[-f set_freq_hz] # Set Freq in Hz between [%lldMHz, %lldMHz[.\n", FREQ_MIN_HZ/FREQ_ONE_MHZ, FREQ_MAX_HZ/FREQ_ONE_MHZ);
 	printf("\t[-a set_amp] # Set Amp 1=Enable, 0=Disable.\n");
-<<<<<<< HEAD
 	printf("\t[-s sample_rate_hz] # Set sample rate in Hz (5/10/12.5/16/20MHz, default %dMHz).\n", DEFAULT_SAMPLE_RATE_HZ/FREQ_ONE_MHZ);
-=======
 	printf("\t[-n num_samples] # Number of samples to transfer (default is unlimited).\n");
->>>>>>> 9f5057d1
 }
 
 static hackrf_device* device = NULL;
@@ -226,15 +222,9 @@
 	int opt;
 	const char* path = NULL;
 	int result;
-#ifndef _WIN32
-    struct sigaction sigact;
-#endif
-	
-<<<<<<< HEAD
-	while( (opt = getopt(argc, argv, "r:t:f:a:s:")) != EOF ) {
-=======
-	while( (opt = getopt(argc, argv, "r:t:f:a:n:")) != EOF ) {
->>>>>>> 9f5057d1
+	
+	while( (opt = getopt(argc, argv, "r:t:f:a:s:n:")) != EOF )
+	{
 		result = HACKRF_SUCCESS;
 		switch( opt ) {
 		case 'r':
@@ -265,7 +255,7 @@
 		case 'n':
 			limit_num_samples = true;
 			result = parse_u64(optarg, &samples_to_xfer);
-			bytes_to_xfer = samples_to_xfer * 2;
+			bytes_to_xfer = samples_to_xfer * 2ull;
 			break;
 
 		default:
@@ -274,14 +264,14 @@
 		}
 		
 		if( result != HACKRF_SUCCESS ) {
-			printf("argument error: %s (%d)\n", hackrf_error_name(result), result);
+			printf("argument error: '-%c %s' %s (%d)\n", opt, optarg, hackrf_error_name(result), result);
 			usage();
-			break;
+			return EXIT_FAILURE;
 		}		
 	}
 
-	if (samples_to_xfer >= 0x8000000000000000ul) {
-		printf("argument error: num_samples must be less than %lu\n", 0x8000000000000000ul);
+	if (samples_to_xfer >= 0x8000000000000000ull) {
+		printf("argument error: num_samples must be less than %lu\n", 0x8000000000000000ull);
 		usage();
 		return EXIT_FAILURE;
 	}
@@ -400,11 +390,7 @@
 	}
 
 	if( freq ) {
-<<<<<<< HEAD
-		printf("call hackrf_set_freq(%lld Hz/%ld MHz)\n", freq_hz, (freq_hz/FREQ_ONE_MHZ) );
-=======
-		printf("call hackrf_set_freq(%lu Hz)\n", freq_hz);
->>>>>>> 9f5057d1
+		printf("call hackrf_set_freq(%llu Hz/%llu MHz)\n", freq_hz, (freq_hz/FREQ_ONE_MHZ) );
 		result = hackrf_set_freq(device, freq_hz);
 		if( result != HACKRF_SUCCESS ) {
 			printf("hackrf_set_freq() failed: %s (%d)\n", hackrf_error_name(result), result);
@@ -421,6 +407,10 @@
 		}
 	}
 	
+	if( limit_num_samples ) {
+		printf("samples_to_xfer %llu/%lluMi\n", samples_to_xfer, (samples_to_xfer/FREQ_ONE_MHZ) );
+	}
+	
 	gettimeofday(&t_start, NULL);
 	gettimeofday(&time_start, NULL);
 
@@ -447,7 +437,7 @@
     if (do_exit)
         printf("\nUser cancel, exiting...\n");
     else
-        printf("\nhackrf library error, exiting...\n");
+        printf("\nExiting...\n");
 	
 	struct timeval t_end;
 	gettimeofday(&t_end, NULL);
