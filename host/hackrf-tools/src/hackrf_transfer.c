--- conflicted
+++ resolved
@@ -454,14 +454,8 @@
 	printf("\t[-n num_samples] # Number of samples to transfer (default is unlimited).\n");
 	printf("\t[-c amplitude] # CW signal source mode, amplitude 0-127 (DC value to DAC).\n");
         printf("\t[-R] # Repeat TX mode (default is off) \n");
-<<<<<<< HEAD
 	printf("\t[-b baseband_filter_bw_hz] # Set baseband filter bandwidth in Hz.\n\tPossible values: 1.75/2.5/3.5/5/5.5/6/7/8/9/10/12/14/15/20/24/28MHz, default < sample_rate_hz.\n" );
-=======
-	printf("\t[-b baseband_filter_bw_hz] # Set baseband filter bandwidth in MHz.\n\tPossible values: 1.75/2.5/3.5/5/5.5/6/7/8/9/10/12/14/15/20/24/28MHz, default < sample_rate_hz.\n" );
-	printf("\t[-C Crystal error in ppm] # Set Internal crystal clock error , in ppm. \n");
-
-	
->>>>>>> d41704a4
+	printf("\t[-C ppm] # Set Internal crystal clock error in ppm.\n");
 }
 
 static hackrf_device* device = NULL;
@@ -626,8 +620,6 @@
 			result = parse_u32(optarg, &crystal_correct_ppm);
 			break;
 
-
-
 		default:
 			printf("unknown argument '-%c %s'\n", opt, optarg);
 			usage();
