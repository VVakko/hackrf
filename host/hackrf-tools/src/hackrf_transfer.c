--- conflicted
+++ resolved
@@ -535,11 +535,7 @@
 	float time_diff;
 	unsigned int lna_gain=8, vga_gain=20, txvga_gain=0;
   
-<<<<<<< HEAD
-	while( (opt = getopt(argc, argv, "wr:t:f:i:o:m:a:p:s:n:b:l:g:x:c:d:C:RS:")) != EOF )
-=======
-	while( (opt = getopt(argc, argv, "Hwr:t:f:i:o:m:a:p:s:n:b:l:g:x:c:d:C:R")) != EOF )
->>>>>>> a4860a89
+	while( (opt = getopt(argc, argv, "Hwr:t:f:i:o:m:a:p:s:n:b:l:g:x:c:d:C:RS:")) != EOF )
 	{
 		result = HACKRF_SUCCESS;
 		switch( opt ) 
