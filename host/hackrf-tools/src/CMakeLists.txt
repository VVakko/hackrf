--- conflicted
+++ resolved
@@ -37,11 +37,8 @@
 	hackrf_spiflash
 	hackrf_cpldjtag
 	hackrf_info
-<<<<<<< HEAD
 	hackrf_operacake
-=======
 	hackrf_sweep
->>>>>>> 25e5af45
 )
 
 add_executable(hackrf_sweep hackrf_sweep.c)
