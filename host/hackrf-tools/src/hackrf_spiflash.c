--- conflicted
+++ resolved
@@ -178,11 +178,7 @@
 	bool clear_status = false;
 	uint16_t usb_api;
 
-<<<<<<< HEAD
-	while ((opt = getopt_long(argc, argv, "a:l:r:w:d:scvRh?", long_options,
-=======
-	while ((opt = getopt_long(argc, argv, "a:l:r:w:id:vRh?", long_options,
->>>>>>> 00b1dea5
+	while ((opt = getopt_long(argc, argv, "a:l:r:w:id:scvRh?", long_options,
 			&option_index)) != EOF) {
 		switch (opt) {
 		case 'a':
