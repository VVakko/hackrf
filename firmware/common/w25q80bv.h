/*
 * Copyright 2013 Michael Ossmann
 * Copyright 2013 Benjamin Vernoux
 * Copyright 2014 Jared Boone, ShareBrained Technology
 *
 * This file is part of HackRF.
 *
 * This program is free software; you can redistribute it and/or modify
 * it under the terms of the GNU General Public License as published by
 * the Free Software Foundation; either version 2, or (at your option)
 * any later version.
 *
 * This program is distributed in the hope that it will be useful,
 * but WITHOUT ANY WARRANTY; without even the implied warranty of
 * MERCHANTABILITY or FITNESS FOR A PARTICULAR PURPOSE.  See the
 * GNU General Public License for more details.
 *
 * You should have received a copy of the GNU General Public License
 * along with this program; see the file COPYING.  If not, write to
 * the Free Software Foundation, Inc., 51 Franklin Street,
 * Boston, MA 02110-1301, USA.
 */

#ifndef __W25Q80BV_H__
#define __W25Q80BV_H__

#include <stdint.h>
#include <stddef.h>

<<<<<<< HEAD
#define W25Q80BV_READ_DATA    0x03
#define W25Q80BV_FAST_READ    0x0b
#define W25Q80BV_WRITE_ENABLE 0x06
#define W25Q80BV_CHIP_ERASE   0xC7
#define W25Q80BV_READ_STATUS1 0x05
#define W25Q80BV_PAGE_PROGRAM 0x02
#define W25Q80BV_DEVICE_ID    0xAB
#define W25Q80BV_UNIQUE_ID    0x4B

#define W25Q80BV_STATUS_BUSY  0x01


#define W25Q80BV_DEVICE_ID_RES  0x13 /* Expected device_id for W25Q80BV */
#define W25Q16DV_DEVICE_ID_RES  0x14 /* Expected device_id for W25Q16DV */
=======
#include "spi_bus.h"
#include "gpio.h"
>>>>>>> 264e825a

typedef union
{
	uint64_t id_64b;
	uint32_t id_32b[2]; /* 2*32bits 64bits Unique ID */
	uint8_t id_8b[8]; /* 8*8bits 64bits Unique ID */
} w25q80bv_unique_id_t;

struct w25q80bv_driver_t;
typedef struct w25q80bv_driver_t w25q80bv_driver_t;

struct w25q80bv_driver_t {
	spi_bus_t* bus;
	gpio_t gpio_hold;
	gpio_t gpio_wp;
	void (*target_init)(w25q80bv_driver_t* const drv);
	size_t page_len;
	size_t num_pages;
	size_t num_bytes;
};

void w25q80bv_setup(w25q80bv_driver_t* const drv);
void w25q80bv_chip_erase(w25q80bv_driver_t* const drv);
void w25q80bv_program(w25q80bv_driver_t* const drv, uint32_t addr, uint32_t len, uint8_t* data);
uint8_t w25q80bv_get_device_id(w25q80bv_driver_t* const drv);
void w25q80bv_get_unique_id(w25q80bv_driver_t* const drv, w25q80bv_unique_id_t* unique_id);
void w25q80bv_read(w25q80bv_driver_t* const drv, uint32_t addr, uint32_t len, uint8_t* const data);

#endif//__W25Q80BV_H__<|MERGE_RESOLUTION|>--- conflicted
+++ resolved
@@ -27,25 +27,10 @@
 #include <stdint.h>
 #include <stddef.h>
 
-<<<<<<< HEAD
-#define W25Q80BV_READ_DATA    0x03
-#define W25Q80BV_FAST_READ    0x0b
-#define W25Q80BV_WRITE_ENABLE 0x06
-#define W25Q80BV_CHIP_ERASE   0xC7
-#define W25Q80BV_READ_STATUS1 0x05
-#define W25Q80BV_PAGE_PROGRAM 0x02
-#define W25Q80BV_DEVICE_ID    0xAB
-#define W25Q80BV_UNIQUE_ID    0x4B
-
-#define W25Q80BV_STATUS_BUSY  0x01
-
-
 #define W25Q80BV_DEVICE_ID_RES  0x13 /* Expected device_id for W25Q80BV */
 #define W25Q16DV_DEVICE_ID_RES  0x14 /* Expected device_id for W25Q16DV */
-=======
 #include "spi_bus.h"
 #include "gpio.h"
->>>>>>> 264e825a
 
 typedef union
 {
