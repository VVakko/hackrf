--- conflicted
+++ resolved
@@ -259,42 +259,9 @@
 
 #define SCU_PINMUX_GP_CLKIN	(P4_7)
 
-<<<<<<< HEAD
-/*
- * GPIO Pins
- */
-
-/* GPIO Output */
-#define PIN_LED1    (BIT1) /* GPIO2[1] on P4_1 */
-#define PIN_LED2    (BIT2) /* GPIO2[2] on P4_2 */
-#define PIN_LED3    (BIT8) /* GPIO2[8] on P6_12 */
-#define PORT_LED1_3 (GPIO2) /* PORT for LED1, 2 & 3 */
-
 #ifdef RAD1O
 #define PIN_LED4    (BIT26) /* GPIO5[26] on PB_6 */
 #define PORT_LED4   (GPIO5) /* PORT for LED4 */
-#endif
-
-#define PIN_EN1V8   (BIT6) /* GPIO3[6] on P6_10 */
-#define PORT_EN1V8  (GPIO3)
-
-#define PIN_XCVR_CS       (BIT15) /* GPIO0[15] on P1_20 */
-#define PORT_XCVR_CS      (GPIO0) /* PORT for CS */
-#define PIN_XCVR_ENABLE   (BIT6)  /* GPIO2[6] on P4_6 */
-#define PIN_XCVR_RXENABLE (BIT5)  /* GPIO2[5] on P4_5 */
-#define PIN_XCVR_TXENABLE (BIT4)  /* GPIO2[4] on P4_4 */
-#define PORT_XCVR_ENABLE  (GPIO2) /* PORT for ENABLE, TXENABLE, RXENABLE */
-#ifdef JELLYBEAN
-#define PIN_XCVR_RXHP     (BIT0)  /* GPIO2[0] on P4_0 */
-#define PORT_XCVR_RXHP	  (GPIO2)
-#define PIN_XCVR_B1		  (BIT9)  /* GPIO2[9] on P5_0 */
-#define PIN_XCVR_B2		  (BIT10) /* GPIO2[10] on P5_1 */
-#define PIN_XCVR_B3		  (BIT11) /* GPIO2[11] on P5_2 */
-#define PIN_XCVR_B4		  (BIT12) /* GPIO2[12] on P5_3 */
-#define PIN_XCVR_B5		  (BIT13) /* GPIO2[13] on P5_4 */
-#define PIN_XCVR_B6		  (BIT14) /* GPIO2[14] on P5_5 */
-#define PIN_XCVR_B7		  (BIT15) /* GPIO2[15] on P5_6 */
-#define PORT_XCVR_B	  	  (GPIO2)
 #endif
 
 #ifdef RAD1O
@@ -305,29 +272,6 @@
 #define PORT_XCVR_B	  	  (GPIO4)
 #endif
 
-#define PIN_AD_CS  (BIT7)  /* GPIO2[7] on P5_7 */
-#define PORT_AD_CS (GPIO2) /* PORT for AD_CS */
-
-#ifdef JELLYBEAN
-#define PIN_MIXER_ENX     (BIT8)  /* GPIO3[8] on P7_0 */
-#define PORT_MIXER_ENX    (GPIO3)
-#define PIN_MIXER_SCLK    (BIT9)  /* GPIO3[9] on P7_1 */
-#define PORT_MIXER_SCLK   (GPIO3)
-#define PIN_MIXER_SDATA   (BIT10) /* GPIO3[10] on P7_2 */
-#define PORT_MIXER_SDATA  (GPIO3)
-#define PIN_MIXER_RESETX  (BIT11) /* GPIO3[11] on P7_3 */
-#define PORT_MIXER_RESETX (GPIO3)
-#endif
-#if (defined JAWBREAKER || defined HACKRF_ONE)
-#define PIN_MIXER_ENX     (BIT13) /* GPIO2[13] on P5_4 */
-#define PORT_MIXER_ENX    (GPIO2)
-#define PIN_MIXER_SCLK    (BIT6)  /* GPIO5[6] on P2_6 */
-#define PORT_MIXER_SCLK   (GPIO5)
-#define PIN_MIXER_SDATA   (BIT3)  /* GPIO3[3] on P6_4 */
-#define PORT_MIXER_SDATA  (GPIO3)
-#define PIN_MIXER_RESETX  (BIT14) /* GPIO2[14] on P5_5 */
-#define PORT_MIXER_RESETX (GPIO2)
-#endif
 #ifdef RAD1O
 #define PIN_VCO_CE        (BIT13) /* GPIO2[13] on P5_4 */
 #define PORT_VCO_CE       (GPIO2)
@@ -345,55 +289,9 @@
 #define PORT_SYNT_RFOUT_EN (GPIO3)
 #endif
 
-#ifdef JAWBREAKER
-#define PIN_RF_LDO_ENABLE  (BIT9)  /* GPIO2[9] on P5_0 */
-#define PORT_RF_LDO_ENABLE (GPIO2) /* PORT for RF_LDO_ENABLE */
-#endif
-
-#ifdef HACKRF_ONE
-#define PIN_NO_VAA_ENABLE  (BIT9)  /* GPIO2[9] on P5_0 */
-#define PORT_NO_VAA_ENABLE (GPIO2) /* PORT for NO_VAA_ENABLE */
-#endif
-
 #ifdef RAD1O
 #define PIN_VAA_ENABLE  (BIT9)  /* GPIO2[9] on P5_0 */
 #define PORT_VAA_ENABLE (GPIO2) /* PORT for VAA_ENABLE */
-#endif
-
-#define PIN_FLASH_HOLD (BIT14) /* GPIO1[14] on P3_4 */
-#define PIN_FLASH_WP   (BIT15) /* GPIO1[15] on P3_5 */
-#define PORT_FLASH     (GPIO1)
-#define PIN_SSP0_SSEL  (BIT11) /* GPIO5[11] on P3_8 */
-#define PORT_SSP0_SSEL (GPIO5)
-
-/* RF switch control */
-#ifdef HACKRF_ONE
-#define PIN_HP              (GPIOPIN0)  /* GPIO2[0] on P4_0 */
-#define PORT_HP             (GPIO2)
-#define PIN_LP              (GPIOPIN10) /* GPIO2[10] on P5_1 */
-#define PORT_LP             (GPIO2)
-#define PIN_TX_MIX_BP       (GPIOPIN11) /* GPIO2[11] on P5_2 */
-#define PORT_TX_MIX_BP      (GPIO2)
-#define PIN_NO_MIX_BYPASS   (GPIOPIN0)  /* GPIO1[0] on P1_7 */
-#define PORT_NO_MIX_BYPASS  (GPIO1)
-#define PIN_RX_MIX_BP       (GPIOPIN12) /* GPIO2[12] on P5_3 */
-#define PORT_RX_MIX_BP      (GPIO2)
-#define PIN_TX_AMP          (GPIOPIN15) /* GPIO2[15] on P5_6 */
-#define PORT_TX_AMP         (GPIO2)
-#define PIN_TX              (GPIOPIN15) /* GPIO5[15] on P6_7 */
-#define PORT_TX             (GPIO5)
-#define PIN_MIX_BYPASS      (GPIOPIN16) /* GPIO5[16] on P6_8 */
-#define PORT_MIX_BYPASS     (GPIO5)
-#define PIN_RX              (GPIOPIN5)  /* GPIO5[5] on P2_5 */
-#define PORT_RX             (GPIO5)
-#define PIN_NO_TX_AMP_PWR   (GPIOPIN5)  /* GPIO3[5] on P6_9 */
-#define PORT_NO_TX_AMP_PWR  (GPIO3)
-#define PIN_AMP_BYPASS      (GPIOPIN14) /* GPIO0[14] on P2_10 */
-#define PORT_AMP_BYPASS     (GPIO0)
-#define PIN_RX_AMP          (GPIOPIN11) /* GPIO1[11] on P2_11 */
-#define PORT_RX_AMP         (GPIO1)
-#define PIN_NO_RX_AMP_PWR   (GPIOPIN12) /* GPIO1[12] on P2_12 */
-#define PORT_NO_RX_AMP_PWR  (GPIO1)
 #endif
 
 #ifdef RAD1O
@@ -419,42 +317,13 @@
 #define PORT_RX_LNA         (GPIO5)
 #endif
 
-/* GPIO Input */
-#define PIN_BOOT0   (BIT8)  /* GPIO0[8] on P1_1 */
-#define PIN_BOOT1   (BIT9)  /* GPIO0[9] on P1_2 */
-#define PIN_BOOT2   (BIT7)  /* GPIO5[7] on P2_8 */
-#define PIN_BOOT3   (BIT10) /* GPIO1[10] on P2_9 */
-
-/* CPLD JTAG interface GPIO pins */
-#define PIN_CPLD_TDO    (GPIOPIN18)
-#define PORT_CPLD_TDO   (GPIO5)
-#define PIN_CPLD_TCK    (GPIOPIN0)
-#define PORT_CPLD_TCK   (GPIO3)
 #if (defined HACKRF_ONE || defined RAD1O)
 #define PIN_CPLD_TMS    (GPIOPIN4)
 #define PORT_CPLD_TMS   (GPIO3)
 #define PIN_CPLD_TDI    (GPIOPIN1)
 #define PORT_CPLD_TDI   (GPIO3)
-#else
-#define PIN_CPLD_TMS    (GPIOPIN1)
-#define PORT_CPLD_TMS   (GPIO3)
-#define PIN_CPLD_TDI    (GPIOPIN4)
-#define PORT_CPLD_TDI   (GPIO3)
 #endif
  
-/* Read GPIO Pin */
-#define GPIO_STATE(port, pin) ((GPIO_PIN(port) & (pin)) == (pin))
-#define BOOT0_STATE       GPIO_STATE(GPIO0, PIN_BOOT0)
-#define BOOT1_STATE       GPIO_STATE(GPIO0, PIN_BOOT1)
-#define BOOT2_STATE       GPIO_STATE(GPIO5, PIN_BOOT2)
-#define BOOT3_STATE       GPIO_STATE(GPIO1, PIN_BOOT3)
-#define MIXER_SDATA_STATE GPIO_STATE(PORT_MIXER_SDATA, PIN_MIXER_SDATA)
-#define CPLD_TDO_STATE    GPIO_STATE(PORT_CPLD_TDO, PIN_CPLD_TDO)
-
-/* TODO add other Pins */
-
-=======
->>>>>>> 264e825a
 typedef enum {
 	TRANSCEIVER_MODE_OFF = 0,
 	TRANSCEIVER_MODE_RX = 1,
@@ -473,7 +342,8 @@
 
 extern max2837_driver_t max2837;
 extern max5864_driver_t max5864;
-extern rffc5071_driver_t rffc5072;
+// XXX
+extern rffc5071_driver_t mixer;
 extern w25q80bv_driver_t spi_flash;
 extern sgpio_config_t sgpio_config;
 extern rf_path_t rf_path;
