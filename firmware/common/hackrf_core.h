/*
 * Copyright 2012 Michael Ossmann <mike@ossmann.com>
 * Copyright 2012 Benjamin Vernoux <titanmkd@gmail.com>
 * Copyright 2012 Jared Boone <jared@sharebrained.com>
 *
 * This file is part of HackRF.
 *
 * This program is free software; you can redistribute it and/or modify
 * it under the terms of the GNU General Public License as published by
 * the Free Software Foundation; either version 2, or (at your option)
 * any later version.
 *
 * This program is distributed in the hope that it will be useful,
 * but WITHOUT ANY WARRANTY; without even the implied warranty of
 * MERCHANTABILITY or FITNESS FOR A PARTICULAR PURPOSE.  See the
 * GNU General Public License for more details.
 *
 * You should have received a copy of the GNU General Public License
 * along with this program; see the file COPYING.  If not, write to
 * the Free Software Foundation, Inc., 51 Franklin Street,
 * Boston, MA 02110-1301, USA.
 */

#ifndef __HACKRF_CORE_H
#define __HACKRF_CORE_H

#ifdef __cplusplus
extern "C"
{
#endif

#include <stdint.h>
#include <stdbool.h>

<<<<<<< HEAD
#include "spi_ssp.h"

#include "max2837.h"
#include "max5864.h"
#include "rffc5071.h"
#include "w25q80bv.h"
=======
#include "si5351c.h"
>>>>>>> 02cc5814

/* hardware identification number */
#define BOARD_ID_JELLYBEAN  0
#define BOARD_ID_JAWBREAKER 1
#define BOARD_ID_HACKRF_ONE 2

#ifdef JELLYBEAN
#define BOARD_ID BOARD_ID_JELLYBEAN
#endif

#ifdef JAWBREAKER
#define BOARD_ID BOARD_ID_JAWBREAKER
#endif

#ifdef HACKRF_ONE
#define BOARD_ID BOARD_ID_HACKRF_ONE
#endif

/*
 * SCU PinMux
 */

/* GPIO Output PinMux */
#define SCU_PINMUX_LED1     (P4_1)  /* GPIO2[1] on P4_1 */
#define SCU_PINMUX_LED2     (P4_2)  /* GPIO2[2] on P4_2 */
#define SCU_PINMUX_LED3     (P6_12) /* GPIO2[8] on P6_12 */

#define SCU_PINMUX_EN1V8    (P6_10) /* GPIO3[6] on P6_10 */

/* GPIO Input PinMux */
#define SCU_PINMUX_BOOT0    (P1_1)  /* GPIO0[8] on P1_1 */
#define SCU_PINMUX_BOOT1    (P1_2)  /* GPIO0[9] on P1_2 */
#define SCU_PINMUX_BOOT2    (P2_8)  /* GPIO5[7] on P2_8 */
#define SCU_PINMUX_BOOT3    (P2_9)  /* GPIO1[10] on P2_9 */

/* USB peripheral */
#if (defined JELLYBEAN || defined JAWBREAKER)
#define SCU_PINMUX_USB_LED0 (P6_8)
#define SCU_PINMUX_USB_LED1 (P6_7)
#endif

/* SSP1 Peripheral PinMux */
#define SCU_SSP1_MISO       (P1_3)  /* P1_3 */
#define SCU_SSP1_MOSI       (P1_4)  /* P1_4 */
#define SCU_SSP1_SCK        (P1_19) /* P1_19 */
#define SCU_SSP1_SSEL       (P1_20) /* P1_20 */

/* CPLD JTAG interface */
#define SCU_PINMUX_CPLD_TDO (P9_5)  /* GPIO5[18] */
#define SCU_PINMUX_CPLD_TCK (P6_1)  /* GPIO3[ 0] */
#ifdef HACKRF_ONE
#define SCU_PINMUX_CPLD_TMS (P6_5)  /* GPIO3[ 4] */
#define SCU_PINMUX_CPLD_TDI (P6_2)  /* GPIO3[ 1] */
#else
#define SCU_PINMUX_CPLD_TMS (P6_2)  /* GPIO3[ 1] */
#define SCU_PINMUX_CPLD_TDI (P6_5)  /* GPIO3[ 4] */
#endif

/* CPLD SGPIO interface */
#define SCU_PINMUX_SGPIO0   (P0_0)
#define SCU_PINMUX_SGPIO1   (P0_1)
#define SCU_PINMUX_SGPIO2   (P1_15)
#define SCU_PINMUX_SGPIO3   (P1_16)
#define SCU_PINMUX_SGPIO4   (P6_3)
#define SCU_PINMUX_SGPIO5   (P6_6)
#define SCU_PINMUX_SGPIO6   (P2_2)
#define SCU_PINMUX_SGPIO7   (P1_0)
#ifdef JELLYBEAN
#define SCU_PINMUX_SGPIO8   (P1_12)
#endif
#if (defined JAWBREAKER || defined HACKRF_ONE)
#define SCU_PINMUX_SGPIO8   (P9_6)
#endif
#define SCU_PINMUX_SGPIO9   (P4_3)
#define SCU_PINMUX_SGPIO10  (P1_14)
#define SCU_PINMUX_SGPIO11  (P1_17)
#define SCU_PINMUX_SGPIO12  (P1_18)
#define SCU_PINMUX_SGPIO13  (P4_8)
#define SCU_PINMUX_SGPIO14  (P4_9)
#define SCU_PINMUX_SGPIO15  (P4_10)

/* MAX2837 GPIO (XCVR_CTL) PinMux */
#ifdef JELLYBEAN
#define SCU_XCVR_RXHP		(P4_0)	/* GPIO2[0] on P4_0 */
#define SCU_XCVR_B1			(P5_0)	/* GPIO2[9] on P5_0 */
#define SCU_XCVR_B2			(P5_1)	/* GPIO2[10] on P5_1 */
#define SCU_XCVR_B3			(P5_2)	/* GPIO2[11] on P5_2 */
#define SCU_XCVR_B4			(P5_3)	/* GPIO2[12] on P5_3 */
#define SCU_XCVR_B5			(P5_4)	/* GPIO2[13] on P5_4 */
#define SCU_XCVR_B6			(P5_5)	/* GPIO2[14] on P5_5 */
#define SCU_XCVR_B7			(P5_6)	/* GPIO2[15] on P5_6 */
#endif
#define SCU_XCVR_ENABLE     (P4_6)  /* GPIO2[6] on P4_6 */
#define SCU_XCVR_RXENABLE   (P4_5)  /* GPIO2[5] on P4_5 */
#define SCU_XCVR_TXENABLE   (P4_4)  /* GPIO2[4] on P4_4 */
#define SCU_XCVR_CS         (P1_20) /* GPIO0[15] on P1_20 */

/* MAX5864 SPI chip select (AD_CS) GPIO PinMux */
#define SCU_AD_CS           (P5_7)  /* GPIO2[7] on P5_7 */

/* RFFC5071 GPIO serial interface PinMux */
#ifdef JELLYBEAN
#define SCU_MIXER_ENX       (P7_0)  /* GPIO3[8] on P7_0 */
#define SCU_MIXER_SCLK      (P7_1)  /* GPIO3[9] on P7_1 */
#define SCU_MIXER_SDATA     (P7_2)  /* GPIO3[10] on P7_2 */
#define SCU_MIXER_RESETX    (P7_3)  /* GPIO3[11] on P7_3 */
#endif
#if (defined JAWBREAKER || defined HACKRF_ONE)
#define SCU_MIXER_ENX       (P5_4)  /* GPIO2[13] on P5_4 */
#define SCU_MIXER_SCLK      (P2_6)  /* GPIO5[6] on P2_6 */
#define SCU_MIXER_SDATA     (P6_4)  /* GPIO3[3] on P6_4 */
#define SCU_MIXER_RESETX    (P5_5)  /* GPIO2[14] on P5_5 */
#endif

/* RF LDO control */
#ifdef JAWBREAKER
#define SCU_RF_LDO_ENABLE   (P5_0)  /* GPIO2[9] on P5_0 */
#endif

/* RF supply (VAA) control */
#ifdef HACKRF_ONE
#define SCU_NO_VAA_ENABLE   (P5_0)  /* GPIO2[9] on P5_0 */
#endif

/* SPI flash */
#define SCU_SSP0_MISO       (P3_6)
#define SCU_SSP0_MOSI       (P3_7)
#define SCU_SSP0_SCK        (P3_3)
#define SCU_SSP0_SSEL       (P3_8) /* GPIO5[11] on P3_8 */
#define SCU_FLASH_HOLD      (P3_4) /* GPIO1[14] on P3_4 */
#define SCU_FLASH_WP        (P3_5) /* GPIO1[15] on P3_5 */

/* RF switch control */
#ifdef HACKRF_ONE
#define SCU_HP              (P4_0)  /* GPIO2[0] on P4_0 */
#define SCU_LP              (P5_1)  /* GPIO2[10] on P5_1 */
#define SCU_TX_MIX_BP       (P5_2)  /* GPIO2[11] on P5_2 */
#define SCU_NO_MIX_BYPASS   (P1_7)  /* GPIO1[0] on P1_7 */
#define SCU_RX_MIX_BP       (P5_3)  /* GPIO2[12] on P5_3 */
#define SCU_TX_AMP          (P5_6)  /* GPIO2[15] on P5_6 */
#define SCU_TX              (P6_7)  /* GPIO5[15] on P6_7 */
#define SCU_MIX_BYPASS      (P6_8)  /* GPIO5[16] on P6_8 */
#define SCU_RX              (P2_5)  /* GPIO5[5] on P2_5 */
#define SCU_NO_TX_AMP_PWR   (P6_9)  /* GPIO3[5] on P6_9 */
#define SCU_AMP_BYPASS      (P2_10) /* GPIO0[14] on P2_10 */
#define SCU_RX_AMP          (P2_11) /* GPIO1[11] on P2_11 */
#define SCU_NO_RX_AMP_PWR   (P2_12) /* GPIO1[12] on P2_12 */
#endif

/* TODO add other Pins */
#define SCU_PINMUX_GPIO3_8  (P7_0)  /* GPIO3[8] */
#define SCU_PINMUX_GPIO3_9  (P7_1)  /* GPIO3[9] */
#define SCU_PINMUX_GPIO3_10 (P7_2)  /* GPIO3[10] */
#define SCU_PINMUX_GPIO3_11 (P7_3)  /* GPIO3[11] */
#define SCU_PINMUX_GPIO3_12 (P7_4)  /* GPIO3[12] */
#define SCU_PINMUX_GPIO3_13 (P7_5)  /* GPIO3[13] */
#define SCU_PINMUX_GPIO3_14 (P7_6)  /* GPIO3[14] */
#define SCU_PINMUX_GPIO3_15 (P7_7)  /* GPIO3[15] */

#define SCU_PINMUX_SD_POW   (P1_5)  /* GPIO1[8] */
#define SCU_PINMUX_SD_CMD   (P1_6)  /* GPIO1[9] */
#define SCU_PINMUX_SD_VOLT0 (P1_8)  /* GPIO1[1] */
#define SCU_PINMUX_SD_DAT0  (P1_9)  /* GPIO1[2] */
#define SCU_PINMUX_SD_DAT1  (P1_10) /* GPIO1[3] */
#define SCU_PINMUX_SD_DAT2  (P1_11) /* GPIO1[4] */
#define SCU_PINMUX_SD_DAT3  (P1_12) /* GPIO1[5] */
#define SCU_PINMUX_SD_CD    (P1_13) /* GPIO1[6] */

#define SCU_PINMUX_U0_TXD   (P2_0)  /* GPIO5[0] */
#define SCU_PINMUX_U0_RXD   (P2_1)  /* GPIO5[1] */

#define SCU_PINMUX_ISP      (P2_7)  /* GPIO0[7] */

#define SCU_PINMUX_GP_CLKIN	(P4_7)

/*
 * GPIO Pins
 */

/* GPIO Output */
#define PIN_LED1    (BIT1) /* GPIO2[1] on P4_1 */
#define PIN_LED2    (BIT2) /* GPIO2[2] on P4_2 */
#define PIN_LED3    (BIT8) /* GPIO2[8] on P6_12 */
#define PORT_LED1_3 (GPIO2) /* PORT for LED1, 2 & 3 */

#define PIN_EN1V8   (BIT6) /* GPIO3[6] on P6_10 */
#define PORT_EN1V8  (GPIO3)

#define PIN_XCVR_CS       (BIT15) /* GPIO0[15] on P1_20 */
#define PORT_XCVR_CS      (GPIO0) /* PORT for CS */
#define PIN_XCVR_ENABLE   (BIT6)  /* GPIO2[6] on P4_6 */
#define PIN_XCVR_RXENABLE (BIT5)  /* GPIO2[5] on P4_5 */
#define PIN_XCVR_TXENABLE (BIT4)  /* GPIO2[4] on P4_4 */
#define PORT_XCVR_ENABLE  (GPIO2) /* PORT for ENABLE, TXENABLE, RXENABLE */
#ifdef JELLYBEAN
#define PIN_XCVR_RXHP     (BIT0)  /* GPIO2[0] on P4_0 */
#define PORT_XCVR_RXHP	  (GPIO2)
#define PIN_XCVR_B1		  (BIT9)  /* GPIO2[9] on P5_0 */
#define PIN_XCVR_B2		  (BIT10) /* GPIO2[10] on P5_1 */
#define PIN_XCVR_B3		  (BIT11) /* GPIO2[11] on P5_2 */
#define PIN_XCVR_B4		  (BIT12) /* GPIO2[12] on P5_3 */
#define PIN_XCVR_B5		  (BIT13) /* GPIO2[13] on P5_4 */
#define PIN_XCVR_B6		  (BIT14) /* GPIO2[14] on P5_5 */
#define PIN_XCVR_B7		  (BIT15) /* GPIO2[15] on P5_6 */
#define PORT_XCVR_B	  	  (GPIO2)
#endif

#define PIN_AD_CS  (BIT7)  /* GPIO2[7] on P5_7 */
#define PORT_AD_CS (GPIO2) /* PORT for AD_CS */

#ifdef JELLYBEAN
#define PIN_MIXER_ENX     (BIT8)  /* GPIO3[8] on P7_0 */
#define PORT_MIXER_ENX    (GPIO3)
#define PIN_MIXER_SCLK    (BIT9)  /* GPIO3[9] on P7_1 */
#define PORT_MIXER_SCLK   (GPIO3)
#define PIN_MIXER_SDATA   (BIT10) /* GPIO3[10] on P7_2 */
#define PORT_MIXER_SDATA  (GPIO3)
#define PIN_MIXER_RESETX  (BIT11) /* GPIO3[11] on P7_3 */
#define PORT_MIXER_RESETX (GPIO3)
#endif
#if (defined JAWBREAKER || defined HACKRF_ONE)
#define PIN_MIXER_ENX     (BIT13) /* GPIO2[13] on P5_4 */
#define PORT_MIXER_ENX    (GPIO2)
#define PIN_MIXER_SCLK    (BIT6)  /* GPIO5[6] on P2_6 */
#define PORT_MIXER_SCLK   (GPIO5)
#define PIN_MIXER_SDATA   (BIT3)  /* GPIO3[3] on P6_4 */
#define PORT_MIXER_SDATA  (GPIO3)
#define PIN_MIXER_RESETX  (BIT14) /* GPIO2[14] on P5_5 */
#define PORT_MIXER_RESETX (GPIO2)
#endif

#ifdef JAWBREAKER
#define PIN_RF_LDO_ENABLE  (BIT9)  /* GPIO2[9] on P5_0 */
#define PORT_RF_LDO_ENABLE (GPIO2) /* PORT for RF_LDO_ENABLE */
#endif

#ifdef HACKRF_ONE
#define PIN_NO_VAA_ENABLE  (BIT9)  /* GPIO2[9] on P5_0 */
#define PORT_NO_VAA_ENABLE (GPIO2) /* PORT for NO_VAA_ENABLE */
#endif

#define PIN_FLASH_HOLD (BIT14) /* GPIO1[14] on P3_4 */
#define PIN_FLASH_WP   (BIT15) /* GPIO1[15] on P3_5 */
#define PORT_FLASH     (GPIO1)
#define PIN_SSP0_SSEL  (BIT11) /* GPIO5[11] on P3_8 */
#define PORT_SSP0_SSEL (GPIO5)

/* RF switch control */
#ifdef HACKRF_ONE
#define PIN_HP              (GPIOPIN0)  /* GPIO2[0] on P4_0 */
#define PORT_HP             (GPIO2)
#define PIN_LP              (GPIOPIN10) /* GPIO2[10] on P5_1 */
#define PORT_LP             (GPIO2)
#define PIN_TX_MIX_BP       (GPIOPIN11) /* GPIO2[11] on P5_2 */
#define PORT_TX_MIX_BP      (GPIO2)
#define PIN_NO_MIX_BYPASS   (GPIOPIN0)  /* GPIO1[0] on P1_7 */
#define PORT_NO_MIX_BYPASS  (GPIO1)
#define PIN_RX_MIX_BP       (GPIOPIN12) /* GPIO2[12] on P5_3 */
#define PORT_RX_MIX_BP      (GPIO2)
#define PIN_TX_AMP          (GPIOPIN15) /* GPIO2[15] on P5_6 */
#define PORT_TX_AMP         (GPIO2)
#define PIN_TX              (GPIOPIN15) /* GPIO5[15] on P6_7 */
#define PORT_TX             (GPIO5)
#define PIN_MIX_BYPASS      (GPIOPIN16) /* GPIO5[16] on P6_8 */
#define PORT_MIX_BYPASS     (GPIO5)
#define PIN_RX              (GPIOPIN5)  /* GPIO5[5] on P2_5 */
#define PORT_RX             (GPIO5)
#define PIN_NO_TX_AMP_PWR   (GPIOPIN5)  /* GPIO3[5] on P6_9 */
#define PORT_NO_TX_AMP_PWR  (GPIO3)
#define PIN_AMP_BYPASS      (GPIOPIN14) /* GPIO0[14] on P2_10 */
#define PORT_AMP_BYPASS     (GPIO0)
#define PIN_RX_AMP          (GPIOPIN11) /* GPIO1[11] on P2_11 */
#define PORT_RX_AMP         (GPIO1)
#define PIN_NO_RX_AMP_PWR   (GPIOPIN12) /* GPIO1[12] on P2_12 */
#define PORT_NO_RX_AMP_PWR  (GPIO1)
#endif

/* GPIO Input */
#define PIN_BOOT0   (BIT8)  /* GPIO0[8] on P1_1 */
#define PIN_BOOT1   (BIT9)  /* GPIO0[9] on P1_2 */
#define PIN_BOOT2   (BIT7)  /* GPIO5[7] on P2_8 */
#define PIN_BOOT3   (BIT10) /* GPIO1[10] on P2_9 */

/* CPLD JTAG interface GPIO pins */
#define PIN_CPLD_TDO    (GPIOPIN18)
#define PORT_CPLD_TDO   (GPIO5)
#define PIN_CPLD_TCK    (GPIOPIN0)
#define PORT_CPLD_TCK   (GPIO3)
#ifdef HACKRF_ONE
#define PIN_CPLD_TMS    (GPIOPIN4)
#define PORT_CPLD_TMS   (GPIO3)
#define PIN_CPLD_TDI    (GPIOPIN1)
#define PORT_CPLD_TDI   (GPIO3)
#else
#define PIN_CPLD_TMS    (GPIOPIN1)
#define PORT_CPLD_TMS   (GPIO3)
#define PIN_CPLD_TDI    (GPIOPIN4)
#define PORT_CPLD_TDI   (GPIO3)
#endif
 
/* Read GPIO Pin */
#define GPIO_STATE(port, pin) ((GPIO_PIN(port) & (pin)) == (pin))
#define BOOT0_STATE       GPIO_STATE(GPIO0, PIN_BOOT0)
#define BOOT1_STATE       GPIO_STATE(GPIO0, PIN_BOOT1)
#define BOOT2_STATE       GPIO_STATE(GPIO5, PIN_BOOT2)
#define BOOT3_STATE       GPIO_STATE(GPIO1, PIN_BOOT3)
#define MIXER_SDATA_STATE GPIO_STATE(PORT_MIXER_SDATA, PIN_MIXER_SDATA)
#define CPLD_TDO_STATE    GPIO_STATE(PORT_CPLD_TDO, PIN_CPLD_TDO)

/* TODO add other Pins */

typedef enum {
	TRANSCEIVER_MODE_OFF = 0,
	TRANSCEIVER_MODE_RX = 1,
	TRANSCEIVER_MODE_TX = 2
} transceiver_mode_t;

void delay(uint32_t duration);

<<<<<<< HEAD
/* TODO: Hide these configurations */
extern const ssp_config_t ssp_config_w25q80bv;
extern const ssp_config_t ssp_config_max2837;
extern const ssp_config_t ssp_config_max5864;

extern max2837_driver_t max2837;
extern max5864_driver_t max5864;
extern rffc5071_driver_t rffc5072;
extern w25q80bv_driver_t spi_flash;
=======
extern si5351c_driver_t clock_gen;
>>>>>>> 02cc5814

void cpu_clock_init(void);
void cpu_clock_pll1_low_speed(void);
void cpu_clock_pll1_max_speed(void);
void ssp1_set_mode_max2837(void);
void ssp1_set_mode_max5864(void);

void pin_setup(void);

void enable_1v8_power(void);
void disable_1v8_power(void);

bool sample_rate_frac_set(uint32_t rate_num, uint32_t rate_denom);
bool sample_rate_set(const uint32_t sampling_rate_hz);
bool baseband_filter_bandwidth_set(const uint32_t bandwidth_hz);

#ifdef HACKRF_ONE
void enable_rf_power(void);
void disable_rf_power(void);
#endif

#ifdef __cplusplus
}
#endif

#endif /* __HACKRF_CORE_H */<|MERGE_RESOLUTION|>--- conflicted
+++ resolved
@@ -32,16 +32,13 @@
 #include <stdint.h>
 #include <stdbool.h>
 
-<<<<<<< HEAD
+#include "si5351c.h"
 #include "spi_ssp.h"
 
 #include "max2837.h"
 #include "max5864.h"
 #include "rffc5071.h"
 #include "w25q80bv.h"
-=======
-#include "si5351c.h"
->>>>>>> 02cc5814
 
 /* hardware identification number */
 #define BOARD_ID_JELLYBEAN  0
@@ -361,8 +358,8 @@
 
 void delay(uint32_t duration);
 
-<<<<<<< HEAD
 /* TODO: Hide these configurations */
+extern si5351c_driver_t clock_gen;
 extern const ssp_config_t ssp_config_w25q80bv;
 extern const ssp_config_t ssp_config_max2837;
 extern const ssp_config_t ssp_config_max5864;
@@ -371,9 +368,6 @@
 extern max5864_driver_t max5864;
 extern rffc5071_driver_t rffc5072;
 extern w25q80bv_driver_t spi_flash;
-=======
-extern si5351c_driver_t clock_gen;
->>>>>>> 02cc5814
 
 void cpu_clock_init(void);
 void cpu_clock_pll1_low_speed(void);
