/*
 * Copyright 2012 Jared Boone <jared@sharebrained.com>
 * Copyright 2013 Benjamin Vernoux <titanmkd@gmail.com>
 *
 * This file is part of HackRF.
 *
 * This program is free software; you can redistribute it and/or modify
 * it under the terms of the GNU General Public License as published by
 * the Free Software Foundation; either version 2, or (at your option)
 * any later version.
 *
 * This program is distributed in the hope that it will be useful,
 * but WITHOUT ANY WARRANTY; without even the implied warranty of
 * MERCHANTABILITY or FITNESS FOR A PARTICULAR PURPOSE.  See the
 * GNU General Public License for more details.
 *
 * You should have received a copy of the GNU General Public License
 * along with this program; see the file COPYING.  If not, write to
 * the Free Software Foundation, Inc., 51 Franklin Street,
 * Boston, MA 02110-1301, USA.
 */

#include <libopencm3/lpc43xx/scu.h>
#include <libopencm3/lpc43xx/sgpio.h>

#include <hackrf_core.h>

#include <sgpio.h>

<<<<<<< HEAD
static bool sgpio_slice_mode_multislice = true;

#ifdef RAD1O
static void update_q_invert(void);
#endif

void sgpio_configure_pin_functions() {
=======
void sgpio_configure_pin_functions(sgpio_config_t* const config) {
>>>>>>> 264e825a
	scu_pinmux(SCU_PINMUX_SGPIO0, SCU_GPIO_FAST | SCU_CONF_FUNCTION3);
	scu_pinmux(SCU_PINMUX_SGPIO1, SCU_GPIO_FAST | SCU_CONF_FUNCTION3);
	scu_pinmux(SCU_PINMUX_SGPIO2, SCU_GPIO_FAST | SCU_CONF_FUNCTION2);
	scu_pinmux(SCU_PINMUX_SGPIO3, SCU_GPIO_FAST | SCU_CONF_FUNCTION2);
	scu_pinmux(SCU_PINMUX_SGPIO4, SCU_GPIO_FAST | SCU_CONF_FUNCTION2);
	scu_pinmux(SCU_PINMUX_SGPIO5, SCU_GPIO_FAST | SCU_CONF_FUNCTION2);
	scu_pinmux(SCU_PINMUX_SGPIO6, SCU_GPIO_FAST | SCU_CONF_FUNCTION0);
	scu_pinmux(SCU_PINMUX_SGPIO7, SCU_GPIO_FAST | SCU_CONF_FUNCTION6);
	scu_pinmux(SCU_PINMUX_SGPIO8, SCU_GPIO_FAST | SCU_CONF_FUNCTION6);
	scu_pinmux(SCU_PINMUX_SGPIO9, SCU_GPIO_FAST | SCU_CONF_FUNCTION7);
	scu_pinmux(SCU_PINMUX_SGPIO10, SCU_GPIO_FAST | SCU_CONF_FUNCTION6);
	scu_pinmux(SCU_PINMUX_SGPIO11, SCU_GPIO_FAST | SCU_CONF_FUNCTION6);
	scu_pinmux(SCU_PINMUX_SGPIO12, SCU_GPIO_FAST | SCU_CONF_FUNCTION0); /* GPIO0[13] */
	scu_pinmux(SCU_PINMUX_SGPIO13, SCU_GPIO_FAST | SCU_CONF_FUNCTION4);	/* GPIO5[12] */
	scu_pinmux(SCU_PINMUX_SGPIO14, SCU_GPIO_FAST | SCU_CONF_FUNCTION4);	/* GPIO5[13] */
	scu_pinmux(SCU_PINMUX_SGPIO15, SCU_GPIO_FAST | SCU_CONF_FUNCTION4);	/* GPIO5[14] */

	sgpio_cpld_stream_rx_set_decimation(config, 1);
	sgpio_cpld_stream_rx_set_q_invert(config, 0);

	gpio_output(config->gpio_rx_q_invert);
	gpio_output(config->gpio_rx_decimation[0]);
	gpio_output(config->gpio_rx_decimation[1]);
	gpio_output(config->gpio_rx_decimation[2]);
}

void sgpio_set_slice_mode(
	sgpio_config_t* const config,
	const bool multi_slice
) {
	config->slice_mode_multislice = multi_slice;
}

/*
 SGPIO0 to 7 = DAC/ADC data bits 0 to 7 (Nota: DAC is 10bits but only bit9 to bit2 are used bit1 & 0 are forced to 0 by CPLD)
 ADC=> CLK x 2=CLKx2 with CLKx2(0)rising=D0Q, CLKx2(1)rising=D1I (corresponds to CLK(0)falling+tD0Q=>D0Q, CLK(1)rising+tDOI=>D1I, CLK(1)falling+tD0Q=>D1Q, CLK(1)rising+tDOI=>D2I ...)
 tDOI(CLK Rise to I-ADC Channel-I Output Data Valid)=7.4 to 9ns, tD0Q(CLK Fall to Q-ADC Channel-Q Output Data Valid)=6.9 to 9ns
 DAC=> CLK x 2=CLKx2 with CLKx2(0)rising=Q:N-2, CLKx2(1)rising=I:N-1(corresponds to CLK(0)rising=>Q:N-2, CLK(0)falling I:N-1, CLK(1)rising=>Q:N-1, CLK(1)falling I:N ...)
 tDSI(I-DAC Data to CLK Fall Setup Time)=min 10ns, tDSQ(Q-DAC Data to CLK Rise Setup Time)=min 10ns
 
 SGPIO8 Clock Input (External Clock)
 SGPIO9 Capture Input (Capture/ChipSelect, 1=Enable Capture, 0=Disable capture)
 SGPIO10 Disable Output (1/High=Disable codec data stream, 0/Low=Enable codec data stream)
 SGPIO11 Direction Output (1/High=TX mode LPC43xx=>CPLD=>DAC, 0/Low=RX mode LPC43xx<=CPLD<=ADC)
*/
void sgpio_configure(
	sgpio_config_t* const config,
	const sgpio_direction_t direction
) {
	// Disable all counters during configuration
	SGPIO_CTRL_ENABLE = 0;

    // Set SGPIO output values.
	const uint_fast8_t cpld_direction =
		(direction == SGPIO_DIRECTION_TX) ? 1 : 0;
    SGPIO_GPIO_OUTREG =
          (cpld_direction << 11) /* 1=Output SGPIO11 High(TX mode), 0=Output SGPIO11 Low(RX mode)*/
        | (1L << 10)	// disable codec data stream during configuration (Output SGPIO10 High)
		;

#ifdef RAD1O
	// The data direction might have changed. Check if we need to
	// adjust the q inversion.
	update_q_invert();
#endif

	// Enable SGPIO pin outputs.
	const uint_fast16_t sgpio_gpio_data_direction =
		(direction == SGPIO_DIRECTION_TX)
		? (0xFF << 0)
		: (0x00 << 0);
	SGPIO_GPIO_OENREG =
	      (1L << 14)	// GPDMA burst request SGPIO14 active
	    | (1L << 11)	// direction output SGPIO11 active 
	    | (1L << 10)	// disable output SGPIO10 active
	    | (0L <<  9)	// capture input SGPIO9 (output i is tri-stated)
	    | (0L <<  8)	// clock input SGPIO8 (output i is tri-stated)
        | sgpio_gpio_data_direction // 0xFF=Output all SGPIO High(TX mode), 0x00=Output all SPGIO Low(RX mode)
		;

	SGPIO_OUT_MUX_CFG( 8) =		// SGPIO8: Input: clock
		  SGPIO_OUT_MUX_CFG_P_OE_CFG(0) /* 0x0 gpio_oe (state set by GPIO_OEREG) */
		| SGPIO_OUT_MUX_CFG_P_OUT_CFG(0) /* 0x0 dout_doutm1 (1-bit mode) */ 
		;
	SGPIO_OUT_MUX_CFG( 9) =		// SGPIO9: Input: qualifier
		  SGPIO_OUT_MUX_CFG_P_OE_CFG(0) /* 0x0 gpio_oe (state set by GPIO_OEREG) */
		| SGPIO_OUT_MUX_CFG_P_OUT_CFG(0) /* 0x0 dout_doutm1 (1-bit mode) */
		;
    SGPIO_OUT_MUX_CFG(10) =		// GPIO10: Output: disable
		  SGPIO_OUT_MUX_CFG_P_OE_CFG(0) /* 0x0 gpio_oe (state set by GPIO_OEREG) */
		| SGPIO_OUT_MUX_CFG_P_OUT_CFG(4) /* 0x4=gpio_out (level set by GPIO_OUTREG) */
		;
    SGPIO_OUT_MUX_CFG(11) =		// GPIO11: Output: direction
		  SGPIO_OUT_MUX_CFG_P_OE_CFG(0) /* 0x0 gpio_oe (state set by GPIO_OEREG) */
		| SGPIO_OUT_MUX_CFG_P_OUT_CFG(4) /* 0x4=gpio_out (level set by GPIO_OUTREG) */
		;
	SGPIO_OUT_MUX_CFG(14) =		// SGPIO14: Output: internal GPDMA burst request
		  SGPIO_OUT_MUX_CFG_P_OE_CFG(0) /* 0x4 dout_oem1 (1-bit mode) */
		| SGPIO_OUT_MUX_CFG_P_OUT_CFG(0) /* 0x0 dout_doutm1 (1-bit mode) */
		;

	const uint_fast8_t output_multiplexing_mode =
		config->slice_mode_multislice ? 11 : 9;
	/* SGPIO0 to SGPIO7 */
	for(uint_fast8_t i=0; i<8; i++) {
		// SGPIO pin 0 outputs slice A bit "i".
		SGPIO_OUT_MUX_CFG(i) =
		      SGPIO_OUT_MUX_CFG_P_OE_CFG(0)
		    | SGPIO_OUT_MUX_CFG_P_OUT_CFG(output_multiplexing_mode) /* 11/0xB=dout_doutm8c (8-bit mode 8c)(multislice L0/7, N0/7), 9=dout_doutm8a (8-bit mode 8a)(A0/7,B0/7) */
			;
	}

	const uint_fast8_t slice_indices[] = {
		SGPIO_SLICE_A,
		SGPIO_SLICE_I,
		SGPIO_SLICE_E,
		SGPIO_SLICE_J,
		SGPIO_SLICE_C,
		SGPIO_SLICE_K,
		SGPIO_SLICE_F,
		SGPIO_SLICE_L,
	};
	const uint_fast8_t slice_gpdma = SGPIO_SLICE_H;
	
	const uint_fast8_t pos = config->slice_mode_multislice ? 0x1f : 0x03;
	const bool single_slice = !config->slice_mode_multislice;
	const uint_fast8_t slice_count = config->slice_mode_multislice ? 8 : 1;
	const uint_fast8_t clk_capture_mode = (direction == SGPIO_DIRECTION_TX) ? 0 : 1;
	
	uint32_t slice_enable_mask = 0;
	/* Configure Slice A, I, E, J, C, K, F, L (sgpio_slice_mode_multislice mode) */
	for(uint_fast8_t i=0; i<slice_count; i++)
	{
		const uint_fast8_t slice_index = slice_indices[i];
		const bool input_slice = (i == 0) && (direction != SGPIO_DIRECTION_TX); /* Only for slice0/A and RX mode set input_slice to 1 */
		const uint_fast8_t concat_order = (input_slice || single_slice) ? 0 : 3; /* 0x0=Self-loop(slice0/A RX mode), 0x3=8 slices */
		const uint_fast8_t concat_enable = (input_slice || single_slice) ? 0 : 1; /* 0x0=External data pin(slice0/A RX mode), 0x1=Concatenate data */
		
		SGPIO_MUX_CFG(slice_index) =
		      SGPIO_MUX_CFG_CONCAT_ORDER(concat_order)
		    | SGPIO_MUX_CFG_CONCAT_ENABLE(concat_enable)
		    | SGPIO_MUX_CFG_QUALIFIER_SLICE_MODE(0) /* Select qualifier slice A(0x0) */
		    | SGPIO_MUX_CFG_QUALIFIER_PIN_MODE(1) /* Select qualifier pin SGPIO9(0x1) */
		    | SGPIO_MUX_CFG_QUALIFIER_MODE(3) /* External SGPIO */
		    | SGPIO_MUX_CFG_CLK_SOURCE_SLICE_MODE(0) /* Select clock source slice D(0x0) */
		    | SGPIO_MUX_CFG_CLK_SOURCE_PIN_MODE(0) /* Source Clock Pin 0x0 = SGPIO8 */
			| SGPIO_MUX_CFG_EXT_CLK_ENABLE(1) /* External clock signal(pin) selected */
			;

		SGPIO_SLICE_MUX_CFG(slice_index) =
		      SGPIO_SLICE_MUX_CFG_INV_QUALIFIER(0) /* 0x0=Use normal qualifier. */
		    | SGPIO_SLICE_MUX_CFG_PARALLEL_MODE(3) /* 0x3=Shift 1 byte(8bits) per clock. */
		    | SGPIO_SLICE_MUX_CFG_DATA_CAPTURE_MODE(0) /* 0x0=Detect rising edge. (Condition for input bit match interrupt) */
		    | SGPIO_SLICE_MUX_CFG_INV_OUT_CLK(0) /* 0x0=Normal clock. */
		    | SGPIO_SLICE_MUX_CFG_CLKGEN_MODE(1) /* 0x1=Use external clock from a pin or other slice */
		    | SGPIO_SLICE_MUX_CFG_CLK_CAPTURE_MODE(clk_capture_mode) /* 0x0=Use rising clock edge, 0x1=Use falling clock edge */
		    | SGPIO_SLICE_MUX_CFG_MATCH_MODE(0) /* 0x0=Do not match data */
			;

		SGPIO_PRESET(slice_index) = 0;			// External clock, don't care
		SGPIO_COUNT(slice_index) = 0;				// External clock, don't care
		SGPIO_POS(slice_index) =
			  SGPIO_POS_POS_RESET(pos)
			| SGPIO_POS_POS(pos)
			;
		SGPIO_REG(slice_index) = 0x00000000;     // Primary output data register
		SGPIO_REG_SS(slice_index) = 0x00000000;  // Shadow output data register
		
		slice_enable_mask |= (1 << slice_index);
	}

	if( config->slice_mode_multislice == false ) {
		SGPIO_MUX_CFG(slice_gpdma) =
			  SGPIO_MUX_CFG_CONCAT_ORDER(0) /* Self-loop */
			| SGPIO_MUX_CFG_CONCAT_ENABLE(1)
			| SGPIO_MUX_CFG_QUALIFIER_SLICE_MODE(0) /* Select qualifier slice A(0x0) */
			| SGPIO_MUX_CFG_QUALIFIER_PIN_MODE(1) /* Select qualifier pin SGPIO9(0x1) */
			| SGPIO_MUX_CFG_QUALIFIER_MODE(3) /* External SGPIO */
			| SGPIO_MUX_CFG_CLK_SOURCE_SLICE_MODE(0) /* Select clock source slice D(0x0) */
			| SGPIO_MUX_CFG_CLK_SOURCE_PIN_MODE(0) /* Source Clock Pin 0x0 = SGPIO8 */
			| SGPIO_MUX_CFG_EXT_CLK_ENABLE(1) /* External clock signal(pin) selected */
			;

		SGPIO_SLICE_MUX_CFG(slice_gpdma) =
			  SGPIO_SLICE_MUX_CFG_INV_QUALIFIER(0) /* 0x0=Use normal qualifier. */
			| SGPIO_SLICE_MUX_CFG_PARALLEL_MODE(0) /* 0x0=Shift 1 bit per clock. */
			| SGPIO_SLICE_MUX_CFG_DATA_CAPTURE_MODE(0) /* 0x0=Detect rising edge. (Condition for input bit match interrupt) */
			| SGPIO_SLICE_MUX_CFG_INV_OUT_CLK(0) /* 0x0=Normal clock. */
			| SGPIO_SLICE_MUX_CFG_CLKGEN_MODE(1) /* 0x1=Use external clock from a pin or other slice */
			| SGPIO_SLICE_MUX_CFG_CLK_CAPTURE_MODE(clk_capture_mode) /* 0x0=Use rising clock edge, 0x1=Use falling clock edge */
			| SGPIO_SLICE_MUX_CFG_MATCH_MODE(0) /* 0x0=Do not match data */
			;

		SGPIO_PRESET(slice_gpdma) = 0;			// External clock, don't care
		SGPIO_COUNT(slice_gpdma) = 0;			// External clock, don't care
		SGPIO_POS(slice_gpdma) =
			  SGPIO_POS_POS_RESET(0x1f)
			| SGPIO_POS_POS(0x1f)
			;
		SGPIO_REG(slice_gpdma) = 0x11111111;     // Primary output data register, LSB -> out
		SGPIO_REG_SS(slice_gpdma) = 0x11111111;  // Shadow output data register, LSB -> out1
		
		slice_enable_mask |= (1 << slice_gpdma);
	}

	// Start SGPIO operation by enabling slice clocks.
	SGPIO_CTRL_ENABLE = slice_enable_mask;
}

void sgpio_cpld_stream_enable(sgpio_config_t* const config) {
	(void)config;
	// Enable codec data stream.
	SGPIO_GPIO_OUTREG &= ~(1L << 10); /* SGPIO10 */
}

void sgpio_cpld_stream_disable(sgpio_config_t* const config) {
	(void)config;
	// Disable codec data stream.
	SGPIO_GPIO_OUTREG |= (1L << 10); /* SGPIO10 */
}

bool sgpio_cpld_stream_is_enabled(sgpio_config_t* const config) {
	(void)config;
	return (SGPIO_GPIO_OUTREG & (1L << 10)) == 0; /* SGPIO10 */
}

bool sgpio_cpld_stream_rx_set_decimation(sgpio_config_t* const config, const uint_fast8_t n) {
	/* CPLD interface is three bits, SGPIO[15:13]:
	 * 111: decimate by 1 (skip_n=0, skip no samples)
	 * 110: decimate by 2 (skip_n=1, skip every other sample)
	 * 101: decimate by 3 (skip_n=2, skip two of three samples)
	 * ...
	 * 000: decimate by 8 (skip_n=7, skip seven of eight samples)
	 */
	const uint_fast8_t skip_n = n - 1;
	gpio_write(config->gpio_rx_decimation[0], (skip_n & 1) == 0);
	gpio_write(config->gpio_rx_decimation[1], (skip_n & 2) == 0);
	gpio_write(config->gpio_rx_decimation[2], (skip_n & 4) == 0);

	return (skip_n < 8);
}

<<<<<<< HEAD
#ifdef RAD1O
/* The rad1o hardware has a bug which makes it
 * necessary to also switch between the two options based
 * on TX or RX mode.
 *
 * We use the state of the pin to determine which way we
 * have to go.
 *
 * As TX/RX can change without sgpio_cpld_stream_rx_set_q_invert
 * being called, we store a local copy of its parameter.
 */
static bool sgpio_invert = false;

/*
 * Called when TX/RX changes od sgpio_cpld_stream_rx_set_q_invert
 * gets called.
 */
static void update_q_invert(void) {
	/* 1=Output SGPIO11 High(TX mode), 0=Output SGPIO11 Low(RX mode)*/
	bool tx_mode = (SGPIO_GPIO_OUTREG & (1 << 11)) > 0;

	// 0.13: P1_18
	if( !sgpio_invert & !tx_mode) {
		GPIO_SET(GPIO0) = GPIOPIN13;
	} else if( !sgpio_invert & tx_mode) {
		GPIO_CLR(GPIO0) = GPIOPIN13;
	} else if( sgpio_invert & !tx_mode) {
		GPIO_CLR(GPIO0) = GPIOPIN13;
	} else if( sgpio_invert & tx_mode) {
		GPIO_SET(GPIO0) = GPIOPIN13;
	}
}

void sgpio_cpld_stream_rx_set_q_invert(const uint_fast8_t invert) {
	if( invert ) {
		sgpio_invert = true;
	} else {
		sgpio_invert = false;
	}

	update_q_invert();
}

#else

void sgpio_cpld_stream_rx_set_q_invert(const uint_fast8_t invert) {
	// 0.13: P1_18
	if( invert ) {
		GPIO_SET(GPIO0) = GPIOPIN13;
	} else {
		GPIO_CLR(GPIO0) = GPIOPIN13;
	}
}
#endif
=======
void sgpio_cpld_stream_rx_set_q_invert(sgpio_config_t* const config, const uint_fast8_t invert) {
	gpio_write(config->gpio_rx_q_invert, invert);
}
>>>>>>> 264e825a
<|MERGE_RESOLUTION|>--- conflicted
+++ resolved
@@ -27,17 +27,11 @@
 
 #include <sgpio.h>
 
-<<<<<<< HEAD
-static bool sgpio_slice_mode_multislice = true;
-
 #ifdef RAD1O
 static void update_q_invert(void);
 #endif
 
-void sgpio_configure_pin_functions() {
-=======
 void sgpio_configure_pin_functions(sgpio_config_t* const config) {
->>>>>>> 264e825a
 	scu_pinmux(SCU_PINMUX_SGPIO0, SCU_GPIO_FAST | SCU_CONF_FUNCTION3);
 	scu_pinmux(SCU_PINMUX_SGPIO1, SCU_GPIO_FAST | SCU_CONF_FUNCTION3);
 	scu_pinmux(SCU_PINMUX_SGPIO2, SCU_GPIO_FAST | SCU_CONF_FUNCTION2);
@@ -280,7 +274,6 @@
 	return (skip_n < 8);
 }
 
-<<<<<<< HEAD
 #ifdef RAD1O
 /* The rad1o hardware has a bug which makes it
  * necessary to also switch between the two options based
@@ -299,6 +292,7 @@
  * gets called.
  */
 static void update_q_invert(void) {
+#if 0 //XXX
 	/* 1=Output SGPIO11 High(TX mode), 0=Output SGPIO11 Low(RX mode)*/
 	bool tx_mode = (SGPIO_GPIO_OUTREG & (1 << 11)) > 0;
 
@@ -312,9 +306,10 @@
 	} else if( sgpio_invert & tx_mode) {
 		GPIO_SET(GPIO0) = GPIOPIN13;
 	}
-}
-
-void sgpio_cpld_stream_rx_set_q_invert(const uint_fast8_t invert) {
+#endif
+}
+
+void sgpio_cpld_stream_rx_set_q_invert(sgpio_config_t* const config, const uint_fast8_t invert) {
 	if( invert ) {
 		sgpio_invert = true;
 	} else {
@@ -325,18 +320,7 @@
 }
 
 #else
-
-void sgpio_cpld_stream_rx_set_q_invert(const uint_fast8_t invert) {
-	// 0.13: P1_18
-	if( invert ) {
-		GPIO_SET(GPIO0) = GPIOPIN13;
-	} else {
-		GPIO_CLR(GPIO0) = GPIOPIN13;
-	}
-}
-#endif
-=======
 void sgpio_cpld_stream_rx_set_q_invert(sgpio_config_t* const config, const uint_fast8_t invert) {
 	gpio_write(config->gpio_rx_q_invert, invert);
 }
->>>>>>> 264e825a
+#endif