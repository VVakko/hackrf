/*
 * Copyright 2012 Michael Ossmann <mike@ossmann.com>
 * Copyright 2012 Jared Boone <jared@sharebrained.com>
 * Copyright 2013 Benjamin Vernoux <titanmkd@gmail.com>
 *
 * This file is part of HackRF.
 *
 * This program is free software; you can redistribute it and/or modify
 * it under the terms of the GNU General Public License as published by
 * the Free Software Foundation; either version 2, or (at your option)
 * any later version.
 *
 * This program is distributed in the hope that it will be useful,
 * but WITHOUT ANY WARRANTY; without even the implied warranty of
 * MERCHANTABILITY or FITNESS FOR A PARTICULAR PURPOSE.  See the
 * GNU General Public License for more details.
 *
 * You should have received a copy of the GNU General Public License
 * along with this program; see the file COPYING.  If not, write to
 * the Free Software Foundation, Inc., 51 Franklin Street,
 * Boston, MA 02110-1301, USA.
 */

#include "hackrf_core.h"
#include "si5351c.h"
#include "spi_ssp.h"
#include "max2837.h"
#include "max2837_target.h"
#include "max5864.h"
#include "max5864_target.h"
#include "rffc5071.h"
#include "rffc5071_spi.h"
#include "w25q80bv.h"
#include "w25q80bv_target.h"
#include "sgpio.h"
#include "rf_path.h"
#include "i2c_bus.h"
#include "i2c_lpc.h"
#include <libopencm3/lpc43xx/cgu.h>
#include <libopencm3/lpc43xx/gpio.h>
#include <libopencm3/lpc43xx/scu.h>
#include <libopencm3/lpc43xx/ssp.h>

#define WAIT_CPU_CLOCK_INIT_DELAY   (10000)

<<<<<<< HEAD
const ssp_config_t ssp_config_max2837 = {
	/* FIXME speed up once everything is working reliably */
	/*
	// Freq About 0.0498MHz / 49.8KHz => Freq = PCLK / (CPSDVSR * [SCR+1]) with PCLK=PLL1=204MHz
	const uint8_t serial_clock_rate = 32;
	const uint8_t clock_prescale_rate = 128;
	*/
	// Freq About 4.857MHz => Freq = PCLK / (CPSDVSR * [SCR+1]) with PCLK=PLL1=204MHz
	.data_bits = SSP_DATA_16BITS,
	.serial_clock_rate = 21,
	.clock_prescale_rate = 2,
	.select = max2837_target_spi_select,
	.unselect = max2837_target_spi_unselect,
};

const ssp_config_t ssp_config_max5864 = {
	/* FIXME speed up once everything is working reliably */
	/*
	// Freq About 0.0498MHz / 49.8KHz => Freq = PCLK / (CPSDVSR * [SCR+1]) with PCLK=PLL1=204MHz
	const uint8_t serial_clock_rate = 32;
	const uint8_t clock_prescale_rate = 128;
	*/
	// Freq About 4.857MHz => Freq = PCLK / (CPSDVSR * [SCR+1]) with PCLK=PLL1=204MHz
	.data_bits = SSP_DATA_8BITS,
	.serial_clock_rate = 21,
	.clock_prescale_rate = 2,
	.select = max5864_target_spi_select,
	.unselect = max5864_target_spi_unselect,
};

spi_bus_t spi_bus_ssp1 = {
	.obj = (void*)SSP1_BASE,
	.config = &ssp_config_max2837,
	.start = spi_ssp_start,
	.stop = spi_ssp_stop,
	.transfer = spi_ssp_transfer,
	.transfer_gather = spi_ssp_transfer_gather,
};

max2837_driver_t max2837 = {
	.bus = &spi_bus_ssp1,
	.target_init = max2837_target_init,
	.set_mode = max2837_target_set_mode,
};

max5864_driver_t max5864 = {
	.bus = &spi_bus_ssp1,
	.target_init = max5864_target_init,
};

spi_bus_t spi_bus_rffc5071 = {
	.config = NULL,
	.start = rffc5071_spi_start,
	.stop = rffc5071_spi_stop,
	.transfer = rffc5071_spi_transfer,
	.transfer_gather = rffc5071_spi_transfer_gather,
};

rffc5071_driver_t rffc5072 = {
	.bus = &spi_bus_rffc5071,
};

const ssp_config_t ssp_config_w25q80bv = {
	.data_bits = SSP_DATA_8BITS,
	.serial_clock_rate = 2,
	.clock_prescale_rate = 2,
	.select = w25q80bv_target_spi_select,
	.unselect = w25q80bv_target_spi_unselect,
};

spi_bus_t spi_bus_ssp0 = {
	.obj = (void*)SSP0_BASE,
	.config = &ssp_config_w25q80bv,
	.start = spi_ssp_start,
	.stop = spi_ssp_stop,
	.transfer = spi_ssp_transfer,
	.transfer_gather = spi_ssp_transfer_gather,
};

w25q80bv_driver_t spi_flash = {
	.bus = &spi_bus_ssp0,
	.target_init = w25q80bv_target_init,
=======
i2c_bus_t i2c0 = {
	.obj = (void*)I2C0_BASE,
	.start = i2c_lpc_start,
	.stop = i2c_lpc_stop,
	.transfer = i2c_lpc_transfer,
};

i2c_bus_t i2c1 = {
	.obj = (void*)I2C1_BASE,
	.start = i2c_lpc_start,
	.stop = i2c_lpc_stop,
	.transfer = i2c_lpc_transfer,
};

const i2c_lpc_config_t i2c_config_si5351c_slow_clock = {
	.duty_cycle_count = 15,
};

const i2c_lpc_config_t i2c_config_si5351c_fast_clock = {
	.duty_cycle_count = 255,
};

si5351c_driver_t clock_gen = {
	.bus = &i2c0,
	.i2c_address = 0x60,
>>>>>>> 02cc5814
};

void delay(uint32_t duration)
{
	uint32_t i;

	for (i = 0; i < duration; i++)
		__asm__("nop");
}

/* GCD algo from wikipedia */
/* http://en.wikipedia.org/wiki/Greatest_common_divisor */
static uint32_t
gcd(uint32_t u, uint32_t v)
{
	int s;

	if (!u || !v)
		return u | v;

	for (s=0; !((u|v)&1); s++) {
		u >>= 1;
		v >>= 1;
	}

	while (!(u&1))
		u >>= 1;

	do {
		while (!(v&1))
			v >>= 1;

		if (u>v) {
			uint32_t t;
			t = v;
			v = u;
			u = t;
		}

		v = v - u;
	}
	while (v);

	return u << s;
}

bool sample_rate_frac_set(uint32_t rate_num, uint32_t rate_denom)
{
	const uint64_t VCO_FREQ = 800 * 1000 * 1000; /* 800 MHz */
	uint32_t MSx_P1,MSx_P2,MSx_P3;
	uint32_t a, b, c;
	uint32_t rem;

	/* Find best config */
	a = (VCO_FREQ * rate_denom) / rate_num;

	rem = (VCO_FREQ * rate_denom) - (a * rate_num);

	if (!rem) {
		/* Integer mode */
		b = 0;
		c = 1;
	} else {
		/* Fractional */
		uint32_t g = gcd(rem, rate_num);
		rem /= g;
		rate_num /= g;

		if (rate_num < (1<<20)) {
			/* Perfect match */
			b = rem;
			c = rate_num;
		} else {
			/* Approximate */
			c = (1<<20) - 1;
			b = ((uint64_t)c * (uint64_t)rem) / rate_num;

			g = gcd(b, c);
			b /= g;
			c /= g;
		}
	}

	/* Can we enable integer mode ? */
	if (a & 0x1 || b)
		si5351c_set_int_mode(&clock_gen, 0, 0);
	else
		si5351c_set_int_mode(&clock_gen, 0, 1);

	/* Final MS values */
	MSx_P1 = 128*a + (128 * b/c) - 512;
	MSx_P2 = (128*b) % c;
	MSx_P3 = c;

	/* MS0/CLK0 is the source for the MAX5864/CPLD (CODEC_CLK). */
	si5351c_configure_multisynth(&clock_gen, 0, MSx_P1, MSx_P2, MSx_P3, 1);

	/* MS0/CLK1 is the source for the CPLD (CODEC_X2_CLK). */
	si5351c_configure_multisynth(&clock_gen, 1, 0, 0, 0, 0);//p1 doesn't matter

	/* MS0/CLK2 is the source for SGPIO (CODEC_X2_CLK) */
	si5351c_configure_multisynth(&clock_gen, 2, 0, 0, 0, 0);//p1 doesn't matter

	return true;
}

bool sample_rate_set(const uint32_t sample_rate_hz) {
#ifdef JELLYBEAN
	/* Due to design issues, Jellybean/Lemondrop frequency plan is limited.
	 * Long version of the story: The MAX2837 reference frequency
	 * originates from the same PLL as the sample clocks, and in order to
	 * keep the sample clocks in phase and keep jitter noise down, the MAX2837
	 * and sample clocks must be integer-related.
	 */
	uint32_t r_div_sample = 2;
	uint32_t r_div_sgpio = 1;
	
	switch( sample_rate_hz ) {
	case 5000000:
		r_div_sample = 3;	/* 800 MHz / 20 / 8 =  5 MHz */
		r_div_sgpio = 2;	/* 800 MHz / 20 / 4 = 10 MHz */
		break;
		
	case 10000000:
		r_div_sample = 2;	/* 800 MHz / 20 / 4 = 10 MHz */
		r_div_sgpio = 1;	/* 800 MHz / 20 / 2 = 20 MHz */
		break;
		
	case 20000000:
		r_div_sample = 1;	/* 800 MHz / 20 / 2 = 20 MHz */
		r_div_sgpio = 0;	/* 800 MHz / 20 / 1 = 40 MHz */
		break;
		
	default:
		return false;
	}
	
	/* NOTE: Because MS1, 2, 3 outputs are slaved to PLLA, the p1, p2, p3
	 * values are irrelevant. */
	
	/* MS0/CLK1 is the source for the MAX5864 codec. */
	si5351c_configure_multisynth(&clock_gen, 1, 4608, 0, 1, r_div_sample);

	/* MS0/CLK2 is the source for the CPLD codec clock (same as CLK1). */
	si5351c_configure_multisynth(&clock_gen, 2, 4608, 0, 1, r_div_sample);

	/* MS0/CLK3 is the source for the SGPIO clock. */
	si5351c_configure_multisynth(&clock_gen, 3, 4608, 0, 1, r_div_sgpio);
	
	return true;
#endif

#if (defined JAWBREAKER || defined HACKRF_ONE)
	uint32_t p1 = 4608;
	uint32_t p2 = 0;
	uint32_t p3 = 0;
	
 	switch(sample_rate_hz) {
	case 8000000:
		p1 = SI_INTDIV(50);	// 800MHz / 50 = 16 MHz (SGPIO), 8 MHz (codec)
		break;
		
 	case 9216000:
 		// 43.40277777777778: a = 43; b = 29; c = 72
 		p1 = 5043;
 		p2 = 40;
 		p3 = 72;
 		break;

 	case 10000000:
		p1 = SI_INTDIV(40);	// 800MHz / 40 = 20 MHz (SGPIO), 10 MHz (codec)
 		break;
 
 	case 12288000:
 		// 32.552083333333336: a = 32; b = 159; c = 288
 		p1 = 3654;
 		p2 = 192;
 		p3 = 288;
 		break;

 	case 12500000:
		p1 = SI_INTDIV(32);	// 800MHz / 32 = 25 MHz (SGPIO), 12.5 MHz (codec)
 		break;
 
 	case 16000000:
		p1 = SI_INTDIV(25);	// 800MHz / 25 = 32 MHz (SGPIO), 16 MHz (codec)
 		break;
 	
 	case 18432000:
 		// 21.70138888889: a = 21; b = 101; c = 144
 		p1 = 2265;
 		p2 = 112;
 		p3 = 144;
 		break;

 	case 20000000:
		p1 = SI_INTDIV(20);	// 800MHz / 20 = 40 MHz (SGPIO), 20 MHz (codec)
 		break;
	
	default:
		return false;
	}
	
	/* MS0/CLK0 is the source for the MAX5864/CPLD (CODEC_CLK). */
	si5351c_configure_multisynth(&clock_gen, 0, p1, p2, p3, 1);

	/* MS0/CLK1 is the source for the CPLD (CODEC_X2_CLK). */
	si5351c_configure_multisynth(&clock_gen, 1, p1, 0, 1, 0);//p1 doesn't matter

	/* MS0/CLK2 is the source for SGPIO (CODEC_X2_CLK) */
	si5351c_configure_multisynth(&clock_gen, 2, p1, 0, 1, 0);//p1 doesn't matter

	return true;
#endif
}

bool baseband_filter_bandwidth_set(const uint32_t bandwidth_hz) {
	return max2837_set_lpf_bandwidth(&max2837, bandwidth_hz);
}

/* clock startup for Jellybean with Lemondrop attached
Configure PLL1 to max speed (204MHz).
Note: PLL1 clock is used by M4/M0 core, Peripheral, APB1. */ 
void cpu_clock_init(void)
{
	/* use IRC as clock source for APB1 (including I2C0) */
	CGU_BASE_APB1_CLK = CGU_BASE_APB1_CLK_CLK_SEL(CGU_SRC_IRC);

	/* use IRC as clock source for APB3 */
	CGU_BASE_APB3_CLK = CGU_BASE_APB3_CLK_CLK_SEL(CGU_SRC_IRC);

	i2c_bus_start(clock_gen.bus, &i2c_config_si5351c_slow_clock);

	si5351c_disable_all_outputs(&clock_gen);
	si5351c_disable_oeb_pin_control(&clock_gen);
	si5351c_power_down_all_clocks(&clock_gen);
	si5351c_set_crystal_configuration(&clock_gen);
	si5351c_enable_xo_and_ms_fanout(&clock_gen);
	si5351c_configure_pll_sources(&clock_gen);
	si5351c_configure_pll_multisynth(&clock_gen);

#ifdef JELLYBEAN
	/*
	 * Jellybean/Lemondrop clocks:
	 *   CLK0 -> MAX2837
	 *   CLK1 -> MAX5864/CPLD.GCLK0
	 *   CLK2 -> CPLD.GCLK1
	 *   CLK3 -> CPLD.GCLK2
	 *   CLK4 -> LPC4330
	 *   CLK5 -> RFFC5072
	 *   CLK6 -> extra
	 *   CLK7 -> extra
	 */

	/* MS0/CLK0 is the source for the MAX2837 clock input. */
	si5351c_configure_multisynth(&clock_gen, 0, 2048, 0, 1, 0); /* 40MHz */

	/* MS4/CLK4 is the source for the LPC43xx microcontroller. */
	si5351c_configure_multisynth(&clock_gen, 4, 8021, 0, 3, 0); /* 12MHz */

	/* MS5/CLK5 is the source for the RFFC5071 mixer. */
	si5351c_configure_multisynth(&clock_gen, 5, 1536, 0, 1, 0); /* 50MHz */
#endif

#if (defined JAWBREAKER || defined HACKRF_ONE)
	/*
	 * Jawbreaker clocks:
	 *   CLK0 -> MAX5864/CPLD
	 *   CLK1 -> CPLD
	 *   CLK2 -> SGPIO
	 *   CLK3 -> external clock output
	 *   CLK4 -> RFFC5072
	 *   CLK5 -> MAX2837
	 *   CLK6 -> none
	 *   CLK7 -> LPC4330 (but LPC4330 starts up on its own crystal)
	 */

	/* MS3/CLK3 is the source for the external clock output. */
	si5351c_configure_multisynth(&clock_gen, 3, 80*128-512, 0, 1, 0); /* 800/80 = 10MHz */

	/* MS4/CLK4 is the source for the RFFC5071 mixer. */
	si5351c_configure_multisynth(&clock_gen, 4, 16*128-512, 0, 1, 0); /* 800/16 = 50MHz */
 
 	/* MS5/CLK5 is the source for the MAX2837 clock input. */
	si5351c_configure_multisynth(&clock_gen, 5, 20*128-512, 0, 1, 0); /* 800/20 = 40MHz */

	/* MS6/CLK6 is unused. */
	/* MS7/CLK7 is the source for the LPC43xx microcontroller. */
	uint8_t ms7data[] = { 90, 255, 20, 0 };
	si5351c_write(&clock_gen, ms7data, sizeof(ms7data));
#endif

	/* Set to 10 MHz, the common rate between Jellybean and Jawbreaker. */
	sample_rate_set(10000000);

	si5351c_set_clock_source(&clock_gen, PLL_SOURCE_XTAL);
	// soft reset
	uint8_t resetdata[] = { 177, 0xac };
	si5351c_write(&clock_gen, resetdata, sizeof(resetdata));
	si5351c_enable_clock_outputs(&clock_gen);

	//FIXME disable I2C
	/* Kick I2C0 down to 400kHz when we switch over to APB1 clock = 204MHz */
	i2c_bus_start(clock_gen.bus, &i2c_config_si5351c_fast_clock);

	/*
	 * 12MHz clock is entering LPC XTAL1/OSC input now.  On
	 * Jellybean/Lemondrop, this is a signal from the clock generator.  On
	 * Jawbreaker, there is a 12 MHz crystal at the LPC.
	 * Set up PLL1 to run from XTAL1 input.
	 */

	//FIXME a lot of the details here should be in a CGU driver

#ifdef JELLYBEAN
	/* configure xtal oscillator for external clock input signal */
	CGU_XTAL_OSC_CTRL |= CGU_XTAL_OSC_CTRL_BYPASS;
#endif

	/* set xtal oscillator to low frequency mode */
	CGU_XTAL_OSC_CTRL &= ~CGU_XTAL_OSC_CTRL_HF_MASK;

	/* power on the oscillator and wait until stable */
	CGU_XTAL_OSC_CTRL &= ~CGU_XTAL_OSC_CTRL_ENABLE_MASK;

	/* Wait about 100us after Crystal Power ON */
	delay(WAIT_CPU_CLOCK_INIT_DELAY);

	/* use XTAL_OSC as clock source for BASE_M4_CLK (CPU) */
	CGU_BASE_M4_CLK = (CGU_BASE_M4_CLK_CLK_SEL(CGU_SRC_XTAL) | CGU_BASE_M4_CLK_AUTOBLOCK(1));

	/* use XTAL_OSC as clock source for APB1 */
	CGU_BASE_APB1_CLK = CGU_BASE_APB1_CLK_AUTOBLOCK(1)
			| CGU_BASE_APB1_CLK_CLK_SEL(CGU_SRC_XTAL);

	/* use XTAL_OSC as clock source for APB3 */
	CGU_BASE_APB3_CLK = CGU_BASE_APB3_CLK_AUTOBLOCK(1)
			| CGU_BASE_APB3_CLK_CLK_SEL(CGU_SRC_XTAL);

	cpu_clock_pll1_low_speed();

	/* use PLL1 as clock source for BASE_M4_CLK (CPU) */
	CGU_BASE_M4_CLK = (CGU_BASE_M4_CLK_CLK_SEL(CGU_SRC_PLL1) | CGU_BASE_M4_CLK_AUTOBLOCK(1));

	/* use XTAL_OSC as clock source for PLL0USB */
	CGU_PLL0USB_CTRL = CGU_PLL0USB_CTRL_PD(1)
			| CGU_PLL0USB_CTRL_AUTOBLOCK(1)
			| CGU_PLL0USB_CTRL_CLK_SEL(CGU_SRC_XTAL);
	while (CGU_PLL0USB_STAT & CGU_PLL0USB_STAT_LOCK_MASK);

	/* configure PLL0USB to produce 480 MHz clock from 12 MHz XTAL_OSC */
	/* Values from User Manual v1.4 Table 94, for 12MHz oscillator. */
	CGU_PLL0USB_MDIV = 0x06167FFA;
	CGU_PLL0USB_NP_DIV = 0x00302062;
	CGU_PLL0USB_CTRL |= (CGU_PLL0USB_CTRL_PD(1)
			| CGU_PLL0USB_CTRL_DIRECTI(1)
			| CGU_PLL0USB_CTRL_DIRECTO(1)
			| CGU_PLL0USB_CTRL_CLKEN(1));

	/* power on PLL0USB and wait until stable */
	CGU_PLL0USB_CTRL &= ~CGU_PLL0USB_CTRL_PD_MASK;
	while (!(CGU_PLL0USB_STAT & CGU_PLL0USB_STAT_LOCK_MASK));

	/* use PLL0USB as clock source for USB0 */
	CGU_BASE_USB0_CLK = CGU_BASE_USB0_CLK_AUTOBLOCK(1)
			| CGU_BASE_USB0_CLK_CLK_SEL(CGU_SRC_PLL0USB);

	/* Switch peripheral clock over to use PLL1 (204MHz) */
	CGU_BASE_PERIPH_CLK = CGU_BASE_PERIPH_CLK_AUTOBLOCK(1)
			| CGU_BASE_PERIPH_CLK_CLK_SEL(CGU_SRC_PLL1);

	/* Switch APB1 clock over to use PLL1 (204MHz) */
	CGU_BASE_APB1_CLK = CGU_BASE_APB1_CLK_AUTOBLOCK(1)
			| CGU_BASE_APB1_CLK_CLK_SEL(CGU_SRC_PLL1);

	/* Switch APB3 clock over to use PLL1 (204MHz) */
	CGU_BASE_APB3_CLK = CGU_BASE_APB3_CLK_AUTOBLOCK(1)
			| CGU_BASE_APB3_CLK_CLK_SEL(CGU_SRC_PLL1);

	CGU_BASE_SSP0_CLK = CGU_BASE_SSP0_CLK_AUTOBLOCK(1)
			| CGU_BASE_SSP0_CLK_CLK_SEL(CGU_SRC_PLL1);

	CGU_BASE_SSP1_CLK = CGU_BASE_SSP1_CLK_AUTOBLOCK(1)
			| CGU_BASE_SSP1_CLK_CLK_SEL(CGU_SRC_PLL1);
}


/* 
Configure PLL1 to low speed (48MHz).
Note: PLL1 clock is used by M4/M0 core, Peripheral, APB1.
This function shall be called after cpu_clock_init().
This function is mainly used to lower power consumption.
*/
void cpu_clock_pll1_low_speed(void)
{
	uint32_t pll_reg;

	/* Configure PLL1 Clock (48MHz) */
	/* Integer mode:
		FCLKOUT = M*(FCLKIN/N) 
		FCCO = 2*P*FCLKOUT = 2*P*M*(FCLKIN/N) 
	*/
	pll_reg = CGU_PLL1_CTRL;
	/* Clear PLL1 bits */
	pll_reg &= ~( CGU_PLL1_CTRL_CLK_SEL_MASK | CGU_PLL1_CTRL_PD_MASK | CGU_PLL1_CTRL_FBSEL_MASK |  /* CLK SEL, PowerDown , FBSEL */
				  CGU_PLL1_CTRL_BYPASS_MASK | /* BYPASS */
				  CGU_PLL1_CTRL_DIRECT_MASK | /* DIRECT */
				  CGU_PLL1_CTRL_PSEL_MASK | CGU_PLL1_CTRL_MSEL_MASK | CGU_PLL1_CTRL_NSEL_MASK ); /* PSEL, MSEL, NSEL- divider ratios */
	/* Set PLL1 up to 12MHz * 4 = 48MHz. */
	pll_reg |= CGU_PLL1_CTRL_CLK_SEL(CGU_SRC_XTAL)
				| CGU_PLL1_CTRL_PSEL(0)
				| CGU_PLL1_CTRL_NSEL(0)
				| CGU_PLL1_CTRL_MSEL(3)
				| CGU_PLL1_CTRL_FBSEL(1)
				| CGU_PLL1_CTRL_DIRECT(1);
	CGU_PLL1_CTRL = pll_reg;
	/* wait until stable */
	while (!(CGU_PLL1_STAT & CGU_PLL1_STAT_LOCK_MASK));

	/* Wait a delay after switch to new frequency with Direct mode */
	delay(WAIT_CPU_CLOCK_INIT_DELAY);
}

/* 
Configure PLL1 (Main MCU Clock) to max speed (204MHz).
Note: PLL1 clock is used by M4/M0 core, Peripheral, APB1.
This function shall be called after cpu_clock_init().
*/
void cpu_clock_pll1_max_speed(void)
{
	uint32_t pll_reg;

	/* Configure PLL1 to Intermediate Clock (between 90 MHz and 110 MHz) */
	/* Integer mode:
		FCLKOUT = M*(FCLKIN/N) 
		FCCO = 2*P*FCLKOUT = 2*P*M*(FCLKIN/N) 
	*/
	pll_reg = CGU_PLL1_CTRL;
	/* Clear PLL1 bits */
	pll_reg &= ~( CGU_PLL1_CTRL_CLK_SEL_MASK | CGU_PLL1_CTRL_PD_MASK | CGU_PLL1_CTRL_FBSEL_MASK |  /* CLK SEL, PowerDown , FBSEL */
				  CGU_PLL1_CTRL_BYPASS_MASK | /* BYPASS */
				  CGU_PLL1_CTRL_DIRECT_MASK | /* DIRECT */
				  CGU_PLL1_CTRL_PSEL_MASK | CGU_PLL1_CTRL_MSEL_MASK | CGU_PLL1_CTRL_NSEL_MASK ); /* PSEL, MSEL, NSEL- divider ratios */
	/* Set PLL1 up to 12MHz * 8 = 96MHz. */
	pll_reg |= CGU_PLL1_CTRL_CLK_SEL(CGU_SRC_XTAL)
				| CGU_PLL1_CTRL_PSEL(0)
				| CGU_PLL1_CTRL_NSEL(0)
				| CGU_PLL1_CTRL_MSEL(7)
				| CGU_PLL1_CTRL_FBSEL(1);
	CGU_PLL1_CTRL = pll_reg;
	/* wait until stable */
	while (!(CGU_PLL1_STAT & CGU_PLL1_STAT_LOCK_MASK));

	/* Wait before to switch to max speed */
	delay(WAIT_CPU_CLOCK_INIT_DELAY);

	/* Configure PLL1 Max Speed */
	/* Direct mode: FCLKOUT = FCCO = M*(FCLKIN/N) */
	pll_reg = CGU_PLL1_CTRL;
	/* Clear PLL1 bits */
	pll_reg &= ~( CGU_PLL1_CTRL_CLK_SEL_MASK | CGU_PLL1_CTRL_PD_MASK | CGU_PLL1_CTRL_FBSEL_MASK |  /* CLK SEL, PowerDown , FBSEL */
				  CGU_PLL1_CTRL_BYPASS_MASK | /* BYPASS */
				  CGU_PLL1_CTRL_DIRECT_MASK | /* DIRECT */
				  CGU_PLL1_CTRL_PSEL_MASK | CGU_PLL1_CTRL_MSEL_MASK | CGU_PLL1_CTRL_NSEL_MASK ); /* PSEL, MSEL, NSEL- divider ratios */
	/* Set PLL1 up to 12MHz * 17 = 204MHz. */
	pll_reg |= CGU_PLL1_CTRL_CLK_SEL(CGU_SRC_XTAL)
			| CGU_PLL1_CTRL_PSEL(0)
			| CGU_PLL1_CTRL_NSEL(0)
			| CGU_PLL1_CTRL_MSEL(16)
			| CGU_PLL1_CTRL_FBSEL(1)
			| CGU_PLL1_CTRL_DIRECT(1);
	CGU_PLL1_CTRL = pll_reg;
	/* wait until stable */
	while (!(CGU_PLL1_STAT & CGU_PLL1_STAT_LOCK_MASK));

}

void ssp1_set_mode_max2837(void)
{
	spi_bus_start(max2837.bus, &ssp_config_max2837);
}

void ssp1_set_mode_max5864(void)
{
	spi_bus_start(max5864.bus, &ssp_config_max5864);
}

void pin_setup(void) {
	/* Release CPLD JTAG pins */
	scu_pinmux(SCU_PINMUX_CPLD_TDO, SCU_GPIO_NOPULL | SCU_CONF_FUNCTION4);
	scu_pinmux(SCU_PINMUX_CPLD_TCK, SCU_GPIO_NOPULL | SCU_CONF_FUNCTION0);
	scu_pinmux(SCU_PINMUX_CPLD_TMS, SCU_GPIO_NOPULL | SCU_CONF_FUNCTION0);
	scu_pinmux(SCU_PINMUX_CPLD_TDI, SCU_GPIO_NOPULL | SCU_CONF_FUNCTION0);
	
	GPIO_DIR(PORT_CPLD_TDO) &= ~PIN_CPLD_TDO;
	GPIO_DIR(PORT_CPLD_TCK) &= ~PIN_CPLD_TCK;
	GPIO_DIR(PORT_CPLD_TMS) &= ~PIN_CPLD_TMS;
	GPIO_DIR(PORT_CPLD_TDI) &= ~PIN_CPLD_TDI;
	
	/* Configure SCU Pin Mux as GPIO */
	scu_pinmux(SCU_PINMUX_LED1, SCU_GPIO_NOPULL);
	scu_pinmux(SCU_PINMUX_LED2, SCU_GPIO_NOPULL);
	scu_pinmux(SCU_PINMUX_LED3, SCU_GPIO_NOPULL);
	
	scu_pinmux(SCU_PINMUX_EN1V8, SCU_GPIO_NOPULL);
	
	/* Configure USB indicators */
#if (defined JELLYBEAN || defined JAWBREAKER)
	scu_pinmux(SCU_PINMUX_USB_LED0, SCU_CONF_FUNCTION3);
	scu_pinmux(SCU_PINMUX_USB_LED1, SCU_CONF_FUNCTION3);
#endif

	/* Configure all GPIO as Input (safe state) */
	GPIO0_DIR = 0;
	GPIO1_DIR = 0;
	GPIO2_DIR = 0;
	GPIO3_DIR = 0;
	GPIO4_DIR = 0;
	GPIO5_DIR = 0;
	GPIO6_DIR = 0;
	GPIO7_DIR = 0;

	/* Configure GPIO2[1/2/8] (P4_1/2 P6_12) as output. */
	GPIO2_DIR |= (PIN_LED1 | PIN_LED2 | PIN_LED3);

	/* GPIO3[6] on P6_10  as output. */
	GPIO3_DIR |= PIN_EN1V8;

<<<<<<< HEAD
	spi_bus_start(&spi_bus_ssp1, &ssp_config_max2837);
	spi_bus_start(&spi_bus_rffc5071, NULL);
=======
	/* enable input on SCL and SDA pins */
	SCU_SFSI2C0 = SCU_I2C0_NOMINAL;
>>>>>>> 02cc5814

	rf_path_pin_setup();
	
	/* Configure external clock in */
	scu_pinmux(SCU_PINMUX_GP_CLKIN, SCU_CLK_IN | SCU_CONF_FUNCTION1);

	sgpio_configure_pin_functions();
}

void enable_1v8_power(void) {
	gpio_set(PORT_EN1V8, PIN_EN1V8);
}

void disable_1v8_power(void) {
	gpio_clear(PORT_EN1V8, PIN_EN1V8);
}

#ifdef HACKRF_ONE
void enable_rf_power(void) {
	gpio_clear(PORT_NO_VAA_ENABLE, PIN_NO_VAA_ENABLE);
}

void disable_rf_power(void) {
	gpio_set(PORT_NO_VAA_ENABLE, PIN_NO_VAA_ENABLE);
}
#endif<|MERGE_RESOLUTION|>--- conflicted
+++ resolved
@@ -43,7 +43,33 @@
 
 #define WAIT_CPU_CLOCK_INIT_DELAY   (10000)
 
-<<<<<<< HEAD
+i2c_bus_t i2c0 = {
+	.obj = (void*)I2C0_BASE,
+	.start = i2c_lpc_start,
+	.stop = i2c_lpc_stop,
+	.transfer = i2c_lpc_transfer,
+};
+
+i2c_bus_t i2c1 = {
+	.obj = (void*)I2C1_BASE,
+	.start = i2c_lpc_start,
+	.stop = i2c_lpc_stop,
+	.transfer = i2c_lpc_transfer,
+};
+
+const i2c_lpc_config_t i2c_config_si5351c_slow_clock = {
+	.duty_cycle_count = 15,
+};
+
+const i2c_lpc_config_t i2c_config_si5351c_fast_clock = {
+	.duty_cycle_count = 255,
+};
+
+si5351c_driver_t clock_gen = {
+	.bus = &i2c0,
+	.i2c_address = 0x60,
+};
+
 const ssp_config_t ssp_config_max2837 = {
 	/* FIXME speed up once everything is working reliably */
 	/*
@@ -126,33 +152,6 @@
 w25q80bv_driver_t spi_flash = {
 	.bus = &spi_bus_ssp0,
 	.target_init = w25q80bv_target_init,
-=======
-i2c_bus_t i2c0 = {
-	.obj = (void*)I2C0_BASE,
-	.start = i2c_lpc_start,
-	.stop = i2c_lpc_stop,
-	.transfer = i2c_lpc_transfer,
-};
-
-i2c_bus_t i2c1 = {
-	.obj = (void*)I2C1_BASE,
-	.start = i2c_lpc_start,
-	.stop = i2c_lpc_stop,
-	.transfer = i2c_lpc_transfer,
-};
-
-const i2c_lpc_config_t i2c_config_si5351c_slow_clock = {
-	.duty_cycle_count = 15,
-};
-
-const i2c_lpc_config_t i2c_config_si5351c_fast_clock = {
-	.duty_cycle_count = 255,
-};
-
-si5351c_driver_t clock_gen = {
-	.bus = &i2c0,
-	.i2c_address = 0x60,
->>>>>>> 02cc5814
 };
 
 void delay(uint32_t duration)
@@ -681,13 +680,11 @@
 	/* GPIO3[6] on P6_10  as output. */
 	GPIO3_DIR |= PIN_EN1V8;
 
-<<<<<<< HEAD
+	/* enable input on SCL and SDA pins */
+	SCU_SFSI2C0 = SCU_I2C0_NOMINAL;
+
 	spi_bus_start(&spi_bus_ssp1, &ssp_config_max2837);
 	spi_bus_start(&spi_bus_rffc5071, NULL);
-=======
-	/* enable input on SCL and SDA pins */
-	SCU_SFSI2C0 = SCU_I2C0_NOMINAL;
->>>>>>> 02cc5814
 
 	rf_path_pin_setup();
 	
