/*
 * Copyright 2012 Michael Ossmann
 * Copyright 2012 Jared Boone
 *
 * This file is part of HackRF.
 *
 * This program is free software; you can redistribute it and/or modify
 * it under the terms of the GNU General Public License as published by
 * the Free Software Foundation; either version 2, or (at your option)
 * any later version.
 *
 * This program is distributed in the hope that it will be useful,
 * but WITHOUT ANY WARRANTY; without even the implied warranty of
 * MERCHANTABILITY or FITNESS FOR A PARTICULAR PURPOSE.  See the
 * GNU General Public License for more details.
 *
 * You should have received a copy of the GNU General Public License
 * along with this program; see the file COPYING.  If not, write to
 * the Free Software Foundation, Inc., 51 Franklin Street,
 * Boston, MA 02110-1301, USA.
 */

#include "hackrf_core.h"
#include "si5351c.h"
#include <libopencm3/lpc43xx/i2c.h>
#include <libopencm3/lpc43xx/cgu.h>

#ifdef JELLYBEAN

void delay(uint32_t duration)
{
	uint32_t i;

	for (i = 0; i < duration; i++)
		__asm__("nop");
}

/* clock startup for Jellybean with Lemondrop attached */ 
void cpu_clock_init(void)
{
	i2c0_init();

	si5351c_disable_all_outputs();
	si5351c_disable_oeb_pin_control();
	si5351c_power_down_all_clocks();
	si5351c_set_crystal_configuration();
	si5351c_enable_xo_and_ms_fanout();
	si5351c_configure_pll_sources_for_xtal();
	si5351c_configure_pll1_multisynth();

	/* MS0/CLK0 is the source for the MAX2837 clock input. */
<<<<<<< HEAD
	si5351c_configure_multisynth(0, 2048, 0, 1, 0);   /* 40MHz */

	/* MS1/CLK1 is the source for the MAX5864 codec. */
	si5351c_configure_multisynth(1, 4608, 0, 1, 1);   /* 20MHz derived from MS0 */

	/* MS4/CLK4 is the source for the LPC43xx microcontroller. */
	si5351c_configure_multisynth(4, 8021, 1, 3, 0);   /* 12MHz */

	/* MS5/CLK5 is the source for the RFFC5071 mixer. */
	si5351c_configure_multisynth(5, 1536, 1, 1, 0);   /* 50MHz */
=======
	si5351c_configure_multisynth(0, 2048, 0, 1, 0); /* 40MHz */

	/* MS0/CLK1 is the source for the MAX5864 codec. */
	si5351c_configure_multisynth(1, 4608, 0, 1, 2); /* 10MHz */

	/* MS0/CLK2 is the source for the CPLD clock. */
	si5351c_configure_multisynth(2, 4608, 0, 1, 1); /* 20MHz */

	/* MS0/CLK3 is the source for the CPLD clock (inverted). */
	si5351c_configure_multisynth(3, 4608, 0, 1, 1); /* 20MHz */

	/* MS4/CLK4 is the source for the LPC43xx microcontroller. */
	si5351c_configure_multisynth(4, 8021, 1, 3, 0); /* 12MHz */
>>>>>>> 2932bb2b

	si5351c_configure_clock_control();
	si5351c_enable_clock_outputs();

	//FIXME disable I2C

	/*
	 * 12MHz clock is entering LPC XTAL1/OSC input now.
	 * Set up PLL1 to run from XTAL1 input.
	 */

	//FIXME a lot of the details here should be in a CGU driver

	/* configure xtal oscillator for external clock input signal */
	CGU_XTAL_OSC_CTRL |= CGU_XTAL_OSC_CTRL_BYPASS;

	/* set xtal oscillator to low frequency mode */
	CGU_XTAL_OSC_CTRL &= ~CGU_XTAL_OSC_CTRL_HF;

	/* power on the oscillator and wait until stable */
	CGU_XTAL_OSC_CTRL &= ~CGU_XTAL_OSC_CTRL_ENABLE;

	/* use XTAL_OSC as clock source for BASE_M4_CLK (CPU) */
	CGU_BASE_M4_CLK = ((CGU_SRC_XTAL << CGU_BASE_CLK_SEL_SHIFT));

	/* use XTAL_OSC as clock source for APB1 */
	CGU_BASE_APB1_CLK = (CGU_BASE_CLK_AUTOBLOCK
			| (CGU_SRC_XTAL << CGU_BASE_CLK_SEL_SHIFT));

	/* use XTAL_OSC as clock source for PLL1 */
	CGU_PLL1_CTRL = (CGU_PLL1_CTRL_AUTOBLOCK
			| (CGU_SRC_XTAL << CGU_PLL1_CTRL_CLK_SEL_SHIFT));

	/* configure PLL1 to produce 204 MHz clock from 12 MHz XTAL_OSC */
	/* not sure why, but it doesn't work without the following line */
	CGU_PLL1_CTRL &= ~(CGU_PLL1_CTRL_BYPASS
			| CGU_PLL1_CTRL_FBSEL
			| CGU_PLL1_CTRL_DIRECT
			| CGU_PLL1_CTRL_DIRECT
			| (0x3 << CGU_PLL1_CTRL_PSEL_SHIFT)
			| (0x3 << CGU_PLL1_CTRL_NSEL_SHIFT)
			| (0xFF << CGU_PLL1_CTRL_MSEL_SHIFT));
	CGU_PLL1_CTRL |= (CGU_PLL1_CTRL_FBSEL
			| CGU_PLL1_CTRL_DIRECT
			| (0 << CGU_PLL1_CTRL_PSEL_SHIFT)
			| (0 << CGU_PLL1_CTRL_NSEL_SHIFT)
			| (16 << CGU_PLL1_CTRL_MSEL_SHIFT));

	/* power on PLL1 and wait until stable */
	CGU_PLL1_CTRL &= ~CGU_PLL1_CTRL_PD;
	while (!(CGU_PLL1_STAT & CGU_PLL1_STAT_LOCK));

	/* use PLL1 as clock source for BASE_M4_CLK (CPU) */
	CGU_BASE_M4_CLK = ((CGU_SRC_PLL1 << CGU_BASE_CLK_SEL_SHIFT));

	/* use XTAL_OSC as clock source for PLL0USB */
	CGU_PLL0USB_CTRL = (CGU_PLL0USB_CTRL_PD
			| CGU_PLL0USB_CTRL_AUTOBLOCK
			| (CGU_SRC_XTAL << CGU_PLL0USB_CTRL_CLK_SEL_SHIFT));
	while (CGU_PLL0USB_STAT & CGU_PLL0USB_STAT_LOCK);

	/* configure PLL0USB to produce 480 MHz clock from 12 MHz XTAL_OSC */
	CGU_PLL0USB_MDIV = ((0x07FFA << CGU_PLL0USB_MDIV_MDEC_SHIFT)
			| (0x0B << CGU_PLL0USB_SELP_MDEC_SHIFT)
			| (0x10 << CGU_PLL0USB_SELI_MDEC_SHIFT)
			| (0x0 << CGU_PLL0USB_SELR_MDEC_SHIFT));
	CGU_PLL0USB_NP_DIV = (98 << CGU_PLL0USB_NP_DIV_PDEC_SHIFT)
			| (514 << CGU_PLL0USB_NP_DIV_NDEC_SHIFT);
	CGU_PLL0USB_CTRL |= (CGU_PLL0USB_CTRL_PD
			| CGU_PLL0USB_CTRL_DIRECTI
			| CGU_PLL0USB_CTRL_DIRECTO
			| CGU_PLL0USB_CTRL_CLKEN);

	/* power on PLL0USB and wait until stable */
	CGU_PLL0USB_CTRL &= ~CGU_PLL0USB_CTRL_PD;
	while (!(CGU_PLL0USB_STAT & CGU_PLL0USB_STAT_LOCK));

	/* use PLL0USB as clock source for USB0 */
	CGU_BASE_USB0_CLK = (CGU_BASE_CLK_AUTOBLOCK
			| (CGU_SRC_PLL0USB << CGU_BASE_CLK_SEL_SHIFT));
}

#endif<|MERGE_RESOLUTION|>--- conflicted
+++ resolved
@@ -49,18 +49,6 @@
 	si5351c_configure_pll1_multisynth();
 
 	/* MS0/CLK0 is the source for the MAX2837 clock input. */
-<<<<<<< HEAD
-	si5351c_configure_multisynth(0, 2048, 0, 1, 0);   /* 40MHz */
-
-	/* MS1/CLK1 is the source for the MAX5864 codec. */
-	si5351c_configure_multisynth(1, 4608, 0, 1, 1);   /* 20MHz derived from MS0 */
-
-	/* MS4/CLK4 is the source for the LPC43xx microcontroller. */
-	si5351c_configure_multisynth(4, 8021, 1, 3, 0);   /* 12MHz */
-
-	/* MS5/CLK5 is the source for the RFFC5071 mixer. */
-	si5351c_configure_multisynth(5, 1536, 1, 1, 0);   /* 50MHz */
-=======
 	si5351c_configure_multisynth(0, 2048, 0, 1, 0); /* 40MHz */
 
 	/* MS0/CLK1 is the source for the MAX5864 codec. */
@@ -74,7 +62,9 @@
 
 	/* MS4/CLK4 is the source for the LPC43xx microcontroller. */
 	si5351c_configure_multisynth(4, 8021, 1, 3, 0); /* 12MHz */
->>>>>>> 2932bb2b
+
+	/* MS5/CLK5 is the source for the RFFC5071 mixer. */
+	si5351c_configure_multisynth(5, 1536, 1, 1, 0); /* 50MHz */
 
 	si5351c_configure_clock_control();
 	si5351c_enable_clock_outputs();
