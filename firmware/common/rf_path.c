/*
 * Copyright 2012 Jared Boone
 * Copyright 2013 Benjamin Vernoux
 *
 * This file is part of HackRF.
 *
 * This program is free software; you can redistribute it and/or modify
 * it under the terms of the GNU General Public License as published by
 * the Free Software Foundation; either version 2, or (at your option)
 * any later version.
 *
 * This program is distributed in the hope that it will be useful,
 * but WITHOUT ANY WARRANTY; without even the implied warranty of
 * MERCHANTABILITY or FITNESS FOR A PARTICULAR PURPOSE.  See the
 * GNU General Public License for more details.
 *
 * You should have received a copy of the GNU General Public License
 * along with this program; see the file COPYING.  If not, write to
 * the Free Software Foundation, Inc., 51 Franklin Street,
 * Boston, MA 02110-1301, USA.
 */

#include "rf_path.h"

#include <libopencm3/lpc43xx/scu.h>

#include <hackrf_core.h>

#include "hackrf-ui.h"

#include <mixer.h>
#include <max2837.h>
#include <max5864.h>
#include <sgpio.h>

#if (defined JAWBREAKER || defined HACKRF_ONE || defined RAD1O)
/*
 * RF switches on Jawbreaker are controlled by General Purpose Outputs (GPO) on
 * the RFFC5072.
 *
 * On HackRF One, the same signals are controlled by GPIO on the LPC.
 * SWITCHCTRL_NO_TX_AMP_PWR and SWITCHCTRL_NO_RX_AMP_PWR are not normally used
 * on HackRF One as the amplifier power is instead controlled only by
 * SWITCHCTRL_AMP_BYPASS.
 *
 * The rad1o also uses GPIO pins to control the different switches. The amplifiers
 * are also connected to the LPC.
 */
#define SWITCHCTRL_NO_TX_AMP_PWR (1 << 0) /* GPO1 turn off TX amp power */
#define SWITCHCTRL_AMP_BYPASS    (1 << 1) /* GPO2 bypass amp section */
#define SWITCHCTRL_TX            (1 << 2) /* GPO3 1 for TX mode, 0 for RX mode */
#define SWITCHCTRL_MIX_BYPASS    (1 << 3) /* GPO4 bypass RFFC5072 mixer section */
#define SWITCHCTRL_HP            (1 << 4) /* GPO5 1 for high-pass, 0 for low-pass */
#define SWITCHCTRL_NO_RX_AMP_PWR (1 << 5) /* GPO6 turn off RX amp power */

/*
 GPO6  GPO5  GPO4 GPO3  GPO2  GPO1
!RXAMP  HP  MIXBP  TX  AMPBP !TXAMP  Mix mode   Amp mode
   1    X     1    1     1      1    TX bypass  Bypass
   1    X     1    1     0      0    TX bypass  TX amplified
   1    1     0    1     1      1    TX high    Bypass
   1    1     0    1     0      0    TX high    TX amplified
   1    0     0    1     1      1    TX low     Bypass
   1    0     0    1     0      0    TX low     TX amplified
   1    X     1    0     1      1    RX bypass  Bypass
   0    X     1    0     0      1    RX bypass  RX amplified
   1    1     0    0     1      1    RX high    Bypass
   0    1     0    0     0      1    RX high    RX amplified
   1    0     0    0     1      1    RX low     Bypass
   0    0     0    0     0      1    RX low     RX amplified
*/

/*
 * Safe (initial) switch settings turn off both amplifiers and enable both amp
 * bypass and mixer bypass.
 */
#define SWITCHCTRL_SAFE (SWITCHCTRL_NO_TX_AMP_PWR | SWITCHCTRL_AMP_BYPASS | SWITCHCTRL_TX | SWITCHCTRL_MIX_BYPASS | SWITCHCTRL_HP | SWITCHCTRL_NO_RX_AMP_PWR)
#endif

uint8_t switchctrl = SWITCHCTRL_SAFE;

/*
 * Antenna port power on HackRF One is controlled by GPO1 on the RFFC5072.
 * This is the only thing we use RFFC5072 GPO for on HackRF One.  The value of
 * SWITCHCTRL_NO_ANT_PWR does not correspond to the GPO1 bit in the gpo
 * register.
 */
#define SWITCHCTRL_ANT_PWR (1 << 6) /* turn on antenna port power */

#ifdef RAD1O
static void switchctrl_set_rad1o(uint8_t ctrl) {
	if (ctrl & SWITCHCTRL_TX) {
		gpio_set(PORT_TX_RX_N, PIN_TX_RX_N);
		gpio_clear(PORT_TX_RX, PIN_TX_RX);
	} else {
		gpio_clear(PORT_TX_RX_N, PIN_TX_RX_N);
		gpio_set(PORT_TX_RX, PIN_TX_RX);
	}

	if (ctrl & SWITCHCTRL_MIX_BYPASS) {
		gpio_clear(PORT_BY_MIX, PIN_BY_MIX);
		gpio_set(PORT_BY_MIX_N, PIN_BY_MIX_N);
		gpio_clear(PORT_MIXER_EN, PIN_MIXER_EN);
	} else {
		gpio_set(PORT_BY_MIX, PIN_BY_MIX);
		gpio_clear(PORT_BY_MIX_N, PIN_BY_MIX_N);
		gpio_set(PORT_MIXER_EN, PIN_MIXER_EN);
	}

	if (ctrl & SWITCHCTRL_HP) {
		gpio_set(PORT_LOW_HIGH_FILT, PIN_LOW_HIGH_FILT);
		gpio_clear(PORT_LOW_HIGH_FILT_N, PIN_LOW_HIGH_FILT_N);
	} else {
		gpio_clear(PORT_LOW_HIGH_FILT, PIN_LOW_HIGH_FILT);
		gpio_set(PORT_LOW_HIGH_FILT_N, PIN_LOW_HIGH_FILT_N);
	}

	if (ctrl & SWITCHCTRL_AMP_BYPASS) {
		gpio_clear(PORT_BY_AMP, PIN_BY_AMP);
		gpio_set(PORT_BY_AMP_N, PIN_BY_AMP_N);

		gpio_clear(PORT_TX_AMP, PIN_TX_AMP);
		gpio_clear(PORT_RX_LNA, PIN_RX_LNA);

	} else if (ctrl & SWITCHCTRL_TX) {
		gpio_set(PORT_BY_AMP, PIN_BY_AMP);
		gpio_clear(PORT_BY_AMP_N, PIN_BY_AMP_N);

		gpio_set(PORT_TX_AMP, PIN_TX_AMP);
		gpio_clear(PORT_RX_LNA, PIN_RX_LNA);

	} else {
		gpio_set(PORT_BY_AMP, PIN_BY_AMP);
		gpio_clear(PORT_BY_AMP_N, PIN_BY_AMP_N);

		gpio_clear(PORT_TX_AMP, PIN_TX_AMP);
		gpio_set(PORT_RX_LNA, PIN_RX_LNA);

	}

	/*
	 * These normally shouldn't be set post-Jawbreaker, but they can be
	 * used to explicitly turn off power to the amplifiers while AMP_BYPASS
	 * is unset:
	 */
	if (ctrl & SWITCHCTRL_NO_TX_AMP_PWR) {
		gpio_clear(PORT_TX_AMP, PIN_TX_AMP);
    }
	if (ctrl & SWITCHCTRL_NO_RX_AMP_PWR) {
		gpio_clear(PORT_RX_LNA, PIN_RX_LNA);
    }

	if (ctrl & SWITCHCTRL_ANT_PWR) {
        // TODO
	}

}
#endif


#ifdef HACKRF_ONE
static void switchctrl_set_hackrf_one(rf_path_t* const rf_path, uint8_t ctrl) {
	if (ctrl & SWITCHCTRL_TX) {
		gpio_set(rf_path->gpio_tx);
		gpio_clear(rf_path->gpio_rx);
	} else {
		gpio_clear(rf_path->gpio_tx);
		gpio_set(rf_path->gpio_rx);
	}

	if (ctrl & SWITCHCTRL_MIX_BYPASS) {
		gpio_set(rf_path->gpio_mix_bypass);
		gpio_clear(rf_path->gpio_no_mix_bypass);
		if (ctrl & SWITCHCTRL_TX) {
			gpio_set(rf_path->gpio_tx_mix_bp);
			gpio_clear(rf_path->gpio_rx_mix_bp);
		} else {
			gpio_clear(rf_path->gpio_tx_mix_bp);
			gpio_set(rf_path->gpio_rx_mix_bp);
		}
	} else {
		gpio_clear(rf_path->gpio_mix_bypass);
		gpio_set(rf_path->gpio_no_mix_bypass);
		gpio_clear(rf_path->gpio_tx_mix_bp);
		gpio_clear(rf_path->gpio_rx_mix_bp);
	}

	if (ctrl & SWITCHCTRL_HP) {
		gpio_set(rf_path->gpio_hp);
		gpio_clear(rf_path->gpio_lp);
	} else {
		gpio_clear(rf_path->gpio_hp);
		gpio_set(rf_path->gpio_lp);
	}

	if (ctrl & SWITCHCTRL_AMP_BYPASS) {
		gpio_set(rf_path->gpio_amp_bypass);
		gpio_clear(rf_path->gpio_tx_amp);
		gpio_set(rf_path->gpio_no_tx_amp_pwr);
		gpio_clear(rf_path->gpio_rx_amp);
		gpio_set(rf_path->gpio_no_rx_amp_pwr);
	} else if (ctrl & SWITCHCTRL_TX) {
		gpio_clear(rf_path->gpio_amp_bypass);
		gpio_set(rf_path->gpio_tx_amp);
		gpio_clear(rf_path->gpio_no_tx_amp_pwr);
		gpio_clear(rf_path->gpio_rx_amp);
		gpio_set(rf_path->gpio_no_rx_amp_pwr);
	} else {
		gpio_clear(rf_path->gpio_amp_bypass);
		gpio_clear(rf_path->gpio_tx_amp);
		gpio_set(rf_path->gpio_no_tx_amp_pwr);
		gpio_set(rf_path->gpio_rx_amp);
		gpio_clear(rf_path->gpio_no_rx_amp_pwr);
	}

	/*
	 * These normally shouldn't be set post-Jawbreaker, but they can be
	 * used to explicitly turn off power to the amplifiers while AMP_BYPASS
	 * is unset:
	 */
	if (ctrl & SWITCHCTRL_NO_TX_AMP_PWR)
		gpio_set(rf_path->gpio_no_tx_amp_pwr);
	if (ctrl & SWITCHCTRL_NO_RX_AMP_PWR)
		gpio_set(rf_path->gpio_no_rx_amp_pwr);

	if (ctrl & SWITCHCTRL_ANT_PWR) {
<<<<<<< HEAD
		mixer_set_gpo(0x00); /* turn on antenna power by clearing GPO1 */
	} else {
		mixer_set_gpo(0x01); /* turn off antenna power by setting GPO1 */
=======
		rffc5071_set_gpo(&rffc5072, 0x00); /* turn on antenna power by clearing GPO1 */
	} else {
		rffc5071_set_gpo(&rffc5072, 0x01); /* turn off antenna power by setting GPO1 */
>>>>>>> 264e825a
	}
}
#endif

static void switchctrl_set(rf_path_t* const rf_path, const uint8_t gpo) {
#ifdef JAWBREAKER
<<<<<<< HEAD
	mixer_set_gpo(gpo);
#elif HACKRF_ONE
	switchctrl_set_hackrf_one(gpo);
#elif RAD1O
    switchctrl_set_rad1o(gpo);
=======
	rffc5071_set_gpo(&rffc5072, gpo);
#elif HACKRF_ONE
	switchctrl_set_hackrf_one(rf_path, gpo);
>>>>>>> 264e825a
#else
	(void)gpo;
#endif
}

void rf_path_pin_setup(rf_path_t* const rf_path) {
#ifdef HACKRF_ONE
	/* Configure RF switch control signals */
	scu_pinmux(SCU_HP,             SCU_GPIO_FAST | SCU_CONF_FUNCTION0);
	scu_pinmux(SCU_LP,             SCU_GPIO_FAST | SCU_CONF_FUNCTION0);
	scu_pinmux(SCU_TX_MIX_BP,      SCU_GPIO_FAST | SCU_CONF_FUNCTION0);
	scu_pinmux(SCU_NO_MIX_BYPASS,  SCU_GPIO_FAST | SCU_CONF_FUNCTION0);
	scu_pinmux(SCU_RX_MIX_BP,      SCU_GPIO_FAST | SCU_CONF_FUNCTION0);
	scu_pinmux(SCU_TX_AMP,         SCU_GPIO_FAST | SCU_CONF_FUNCTION0);
	scu_pinmux(SCU_TX,             SCU_GPIO_FAST | SCU_CONF_FUNCTION4);
	scu_pinmux(SCU_MIX_BYPASS,     SCU_GPIO_FAST | SCU_CONF_FUNCTION4);
	scu_pinmux(SCU_RX,             SCU_GPIO_FAST | SCU_CONF_FUNCTION4);
	scu_pinmux(SCU_NO_TX_AMP_PWR,  SCU_GPIO_FAST | SCU_CONF_FUNCTION0);
	scu_pinmux(SCU_AMP_BYPASS,     SCU_GPIO_FAST | SCU_CONF_FUNCTION0);
	scu_pinmux(SCU_RX_AMP,         SCU_GPIO_FAST | SCU_CONF_FUNCTION0);
	scu_pinmux(SCU_NO_RX_AMP_PWR,  SCU_GPIO_FAST | SCU_CONF_FUNCTION0);

	/* Configure RF power supply (VAA) switch */
	scu_pinmux(SCU_NO_VAA_ENABLE,  SCU_GPIO_FAST | SCU_CONF_FUNCTION0);

	/* Configure RF switch control signals as outputs */
	gpio_output(rf_path->gpio_amp_bypass);
	gpio_output(rf_path->gpio_no_mix_bypass);
	gpio_output(rf_path->gpio_rx_amp);
	gpio_output(rf_path->gpio_no_rx_amp_pwr);
	gpio_output(rf_path->gpio_hp);
	gpio_output(rf_path->gpio_lp);
	gpio_output(rf_path->gpio_tx_mix_bp);
	gpio_output(rf_path->gpio_rx_mix_bp);
	gpio_output(rf_path->gpio_tx_amp);
	gpio_output(rf_path->gpio_no_tx_amp_pwr);
	gpio_output(rf_path->gpio_tx);
	gpio_output(rf_path->gpio_mix_bypass);
	gpio_output(rf_path->gpio_rx);

	/*
	 * Safe (initial) switch settings turn off both amplifiers and antenna port
	 * power and enable both amp bypass and mixer bypass.
	 */
	switchctrl_set(rf_path, SWITCHCTRL_AMP_BYPASS | SWITCHCTRL_MIX_BYPASS);
#endif

#ifdef RAD1O
	/* Configure RF switch control signals */
    scu_pinmux(SCU_BY_AMP,         SCU_GPIO_FAST | SCU_CONF_FUNCTION0);
    scu_pinmux(SCU_BY_AMP_N,       SCU_GPIO_FAST | SCU_CONF_FUNCTION4);
    scu_pinmux(SCU_TX_RX,          SCU_GPIO_FAST | SCU_CONF_FUNCTION0);
    scu_pinmux(SCU_TX_RX_N,        SCU_GPIO_FAST | SCU_CONF_FUNCTION0);
    scu_pinmux(SCU_BY_MIX,         SCU_GPIO_FAST | SCU_CONF_FUNCTION0);
    scu_pinmux(SCU_BY_MIX_N,       SCU_GPIO_FAST | SCU_CONF_FUNCTION0);
    scu_pinmux(SCU_LOW_HIGH_FILT,  SCU_GPIO_FAST | SCU_CONF_FUNCTION0);
    scu_pinmux(SCU_LOW_HIGH_FILT_N,SCU_GPIO_FAST | SCU_CONF_FUNCTION0);
    scu_pinmux(SCU_TX_AMP,         SCU_GPIO_FAST | SCU_CONF_FUNCTION0);
    scu_pinmux(SCU_RX_LNA,         SCU_GPIO_FAST | SCU_CONF_FUNCTION4);
    scu_pinmux(SCU_MIXER_EN,       SCU_GPIO_FAST | SCU_CONF_FUNCTION4);

	/* Configure RF power supply (VAA) switch */
	scu_pinmux(SCU_VAA_ENABLE,  SCU_GPIO_FAST | SCU_CONF_FUNCTION0);

	/* Configure RF switch control signals as outputs */
	GPIO0_DIR |= PIN_TX_RX;
	GPIO1_DIR |= PIN_BY_AMP | PIN_TX_RX_N | PIN_BY_MIX;
	GPIO2_DIR |= PIN_BY_MIX_N | PIN_LOW_HIGH_FILT | PIN_LOW_HIGH_FILT_N | PIN_TX_AMP;
	GPIO5_DIR |= PIN_BY_AMP_N | PIN_RX_LNA;
	GPIO_DIR(PORT_MIXER_EN) |= PIN_MIXER_EN;

	/*
	 * Safe (initial) switch settings turn off both amplifiers and antenna port
	 * power and enable both amp bypass and mixer bypass.
	 */
	switchctrl_set(SWITCHCTRL_AMP_BYPASS | SWITCHCTRL_MIX_BYPASS);

	/* Configure RF power supply (VAA) switch control signal as output */
	GPIO_DIR(PORT_VAA_ENABLE) |= PIN_VAA_ENABLE;

	/* Safe state: start with VAA turned off: */
	disable_rf_power();
#endif

}

void rf_path_init(rf_path_t* const rf_path) {
	ssp1_set_mode_max5864();
	max5864_setup(&max5864);
	max5864_shutdown(&max5864);
	
	ssp1_set_mode_max2837();
	max2837_setup(&max2837);
	max2837_start(&max2837);
	
<<<<<<< HEAD
	mixer_setup();
	switchctrl_set(switchctrl);
=======
	rffc5071_setup(&rffc5072);
	switchctrl_set(rf_path, switchctrl);
>>>>>>> 264e825a
}

void rf_path_set_direction(rf_path_t* const rf_path, const rf_path_direction_t direction) {
	/* Turn off TX and RX amplifiers, then enable based on direction and bypass state. */
	rf_path->switchctrl |= SWITCHCTRL_NO_TX_AMP_PWR | SWITCHCTRL_NO_RX_AMP_PWR;
	switch(direction) {
	case RF_PATH_DIRECTION_TX:
		rf_path->switchctrl |= SWITCHCTRL_TX;
		if( (rf_path->switchctrl & SWITCHCTRL_AMP_BYPASS) == 0 ) {
			/* TX amplifier is in path, be sure to enable TX amplifier. */
			rf_path->switchctrl &= ~SWITCHCTRL_NO_TX_AMP_PWR;
		}
<<<<<<< HEAD
		mixer_tx();
		if( switchctrl & SWITCHCTRL_MIX_BYPASS ) {
			mixer_disable();
		} else {
			mixer_enable();
=======
		rffc5071_tx(&rffc5072);
		if( rf_path->switchctrl & SWITCHCTRL_MIX_BYPASS ) {
			rffc5071_disable(&rffc5072);
		} else {
			rffc5071_enable(&rffc5072);
>>>>>>> 264e825a
		}
		ssp1_set_mode_max5864();
		max5864_tx(&max5864);
		ssp1_set_mode_max2837();
		max2837_tx(&max2837);
		sgpio_configure(&sgpio_config, SGPIO_DIRECTION_TX);
		break;
	
	case RF_PATH_DIRECTION_RX:
		rf_path->switchctrl &= ~SWITCHCTRL_TX;
		if( (rf_path->switchctrl & SWITCHCTRL_AMP_BYPASS) == 0 ) {
			/* RX amplifier is in path, be sure to enable RX amplifier. */
			rf_path->switchctrl &= ~SWITCHCTRL_NO_RX_AMP_PWR;
		}
<<<<<<< HEAD
		mixer_rx();
		if( switchctrl & SWITCHCTRL_MIX_BYPASS ) {
			mixer_disable();
		} else {
			mixer_enable();
=======
		rffc5071_rx(&rffc5072);
		if( rf_path->switchctrl & SWITCHCTRL_MIX_BYPASS ) {
			rffc5071_disable(&rffc5072);
		} else {
			rffc5071_enable(&rffc5072);
>>>>>>> 264e825a
		}
		ssp1_set_mode_max5864();
		max5864_rx(&max5864);
		ssp1_set_mode_max2837();
		max2837_rx(&max2837);
		sgpio_configure(&sgpio_config, SGPIO_DIRECTION_RX);
		break;
		
	case RF_PATH_DIRECTION_OFF:
	default:
#ifdef HACKRF_ONE
		rf_path_set_antenna(rf_path, 0);
#endif
		rf_path_set_lna(rf_path, 0);
		/* Set RF path to receive direction when "off" */
<<<<<<< HEAD
		switchctrl &= ~SWITCHCTRL_TX;
		mixer_disable();
=======
		rf_path->switchctrl &= ~SWITCHCTRL_TX;
		rffc5071_disable(&rffc5072);
>>>>>>> 264e825a
		ssp1_set_mode_max5864();
		max5864_standby(&max5864);
		ssp1_set_mode_max2837();
		max2837_set_mode(&max2837, MAX2837_MODE_STANDBY);
		sgpio_configure(&sgpio_config, SGPIO_DIRECTION_RX);
		break;
	}

<<<<<<< HEAD
	switchctrl_set(switchctrl);

	hackrf_ui_setDirection(direction);
=======
	switchctrl_set(rf_path, rf_path->switchctrl);
>>>>>>> 264e825a
}

void rf_path_set_filter(rf_path_t* const rf_path, const rf_path_filter_t filter) {
	switch(filter) {
	default:
	case RF_PATH_FILTER_BYPASS:
<<<<<<< HEAD
		switchctrl |= SWITCHCTRL_MIX_BYPASS;
		mixer_disable();
		break;
		
	case RF_PATH_FILTER_LOW_PASS:
		switchctrl &= ~(SWITCHCTRL_HP | SWITCHCTRL_MIX_BYPASS);
		mixer_enable();
		break;
		
	case RF_PATH_FILTER_HIGH_PASS:
		switchctrl &= ~SWITCHCTRL_MIX_BYPASS;
		switchctrl |= SWITCHCTRL_HP;
		mixer_enable();
=======
		rf_path->switchctrl |= SWITCHCTRL_MIX_BYPASS;
		rffc5071_disable(&rffc5072);
		break;
		
	case RF_PATH_FILTER_LOW_PASS:
		rf_path->switchctrl &= ~(SWITCHCTRL_HP | SWITCHCTRL_MIX_BYPASS);
		rffc5071_enable(&rffc5072);
		break;
		
	case RF_PATH_FILTER_HIGH_PASS:
		rf_path->switchctrl &= ~SWITCHCTRL_MIX_BYPASS;
		rf_path->switchctrl |= SWITCHCTRL_HP;
		rffc5071_enable(&rffc5072);
>>>>>>> 264e825a
		break;
	}

	switchctrl_set(rf_path, rf_path->switchctrl);
}

void rf_path_set_lna(rf_path_t* const rf_path, const uint_fast8_t enable) {
	if( enable ) {
		if( rf_path->switchctrl & SWITCHCTRL_TX ) {
			/* AMP_BYPASS=0, NO_RX_AMP_PWR=1, NO_TX_AMP_PWR=0 */
			rf_path->switchctrl |= SWITCHCTRL_NO_RX_AMP_PWR;
			rf_path->switchctrl &= ~(SWITCHCTRL_AMP_BYPASS | SWITCHCTRL_NO_TX_AMP_PWR);
		} else {
			/* AMP_BYPASS=0, NO_RX_AMP_PWR=0, NO_TX_AMP_PWR=1 */
			rf_path->switchctrl |= SWITCHCTRL_NO_TX_AMP_PWR;
			rf_path->switchctrl &= ~(SWITCHCTRL_AMP_BYPASS | SWITCHCTRL_NO_RX_AMP_PWR);
		}
	} else {
		/* AMP_BYPASS=1, NO_RX_AMP_PWR=1, NO_TX_AMP_PWR=1 */
		rf_path->switchctrl |= SWITCHCTRL_AMP_BYPASS | SWITCHCTRL_NO_TX_AMP_PWR | SWITCHCTRL_NO_RX_AMP_PWR;
	}
	
<<<<<<< HEAD
	switchctrl_set(switchctrl);

	hackrf_ui_setLNAPower(enable);
=======
	switchctrl_set(rf_path, rf_path->switchctrl);
>>>>>>> 264e825a
}

/* antenna port power control */
void rf_path_set_antenna(rf_path_t* const rf_path, const uint_fast8_t enable) {
	if (enable) {
		rf_path->switchctrl |= SWITCHCTRL_ANT_PWR;
	} else {
		rf_path->switchctrl &= ~(SWITCHCTRL_ANT_PWR);
	}

	switchctrl_set(rf_path, rf_path->switchctrl);
}<|MERGE_RESOLUTION|>--- conflicted
+++ resolved
@@ -29,6 +29,9 @@
 #include "hackrf-ui.h"
 
 #include <mixer.h>
+#if (defined JAWBREAKER || defined HACKRF_ONE)
+#include <rffc5071.h>
+#endif
 #include <max2837.h>
 #include <max5864.h>
 #include <sgpio.h>
@@ -88,7 +91,8 @@
 #define SWITCHCTRL_ANT_PWR (1 << 6) /* turn on antenna port power */
 
 #ifdef RAD1O
-static void switchctrl_set_rad1o(uint8_t ctrl) {
+static void switchctrl_set_rad1o(rf_path_t* const rf_path, uint8_t ctrl) {
+#if 0 //XXX
 	if (ctrl & SWITCHCTRL_TX) {
 		gpio_set(PORT_TX_RX_N, PIN_TX_RX_N);
 		gpio_clear(PORT_TX_RX, PIN_TX_RX);
@@ -153,7 +157,7 @@
 	if (ctrl & SWITCHCTRL_ANT_PWR) {
         // TODO
 	}
-
+#endif
 }
 #endif
 
@@ -224,32 +228,20 @@
 		gpio_set(rf_path->gpio_no_rx_amp_pwr);
 
 	if (ctrl & SWITCHCTRL_ANT_PWR) {
-<<<<<<< HEAD
-		mixer_set_gpo(0x00); /* turn on antenna power by clearing GPO1 */
-	} else {
-		mixer_set_gpo(0x01); /* turn off antenna power by setting GPO1 */
-=======
 		rffc5071_set_gpo(&rffc5072, 0x00); /* turn on antenna power by clearing GPO1 */
 	} else {
 		rffc5071_set_gpo(&rffc5072, 0x01); /* turn off antenna power by setting GPO1 */
->>>>>>> 264e825a
 	}
 }
 #endif
 
 static void switchctrl_set(rf_path_t* const rf_path, const uint8_t gpo) {
 #ifdef JAWBREAKER
-<<<<<<< HEAD
-	mixer_set_gpo(gpo);
-#elif HACKRF_ONE
-	switchctrl_set_hackrf_one(gpo);
-#elif RAD1O
-    switchctrl_set_rad1o(gpo);
-=======
 	rffc5071_set_gpo(&rffc5072, gpo);
 #elif HACKRF_ONE
 	switchctrl_set_hackrf_one(rf_path, gpo);
->>>>>>> 264e825a
+#elif RAD1O
+	switchctrl_set_rad1o(rf_path, gpo);
 #else
 	(void)gpo;
 #endif
@@ -298,6 +290,7 @@
 #endif
 
 #ifdef RAD1O
+#if 0 //XXX
 	/* Configure RF switch control signals */
     scu_pinmux(SCU_BY_AMP,         SCU_GPIO_FAST | SCU_CONF_FUNCTION0);
     scu_pinmux(SCU_BY_AMP_N,       SCU_GPIO_FAST | SCU_CONF_FUNCTION4);
@@ -333,7 +326,7 @@
 	/* Safe state: start with VAA turned off: */
 	disable_rf_power();
 #endif
-
+#endif
 }
 
 void rf_path_init(rf_path_t* const rf_path) {
@@ -345,13 +338,9 @@
 	max2837_setup(&max2837);
 	max2837_start(&max2837);
 	
-<<<<<<< HEAD
-	mixer_setup();
-	switchctrl_set(switchctrl);
-=======
-	rffc5071_setup(&rffc5072);
+    //XXX
+	mixer_setup(&mixer);
 	switchctrl_set(rf_path, switchctrl);
->>>>>>> 264e825a
 }
 
 void rf_path_set_direction(rf_path_t* const rf_path, const rf_path_direction_t direction) {
@@ -364,19 +353,11 @@
 			/* TX amplifier is in path, be sure to enable TX amplifier. */
 			rf_path->switchctrl &= ~SWITCHCTRL_NO_TX_AMP_PWR;
 		}
-<<<<<<< HEAD
-		mixer_tx();
-		if( switchctrl & SWITCHCTRL_MIX_BYPASS ) {
-			mixer_disable();
+		mixer_tx(&mixer);
+		if( rf_path->switchctrl & SWITCHCTRL_MIX_BYPASS ) {
+			mixer_disable(&mixer);
 		} else {
-			mixer_enable();
-=======
-		rffc5071_tx(&rffc5072);
-		if( rf_path->switchctrl & SWITCHCTRL_MIX_BYPASS ) {
-			rffc5071_disable(&rffc5072);
-		} else {
-			rffc5071_enable(&rffc5072);
->>>>>>> 264e825a
+			mixer_enable(&mixer);
 		}
 		ssp1_set_mode_max5864();
 		max5864_tx(&max5864);
@@ -391,19 +372,11 @@
 			/* RX amplifier is in path, be sure to enable RX amplifier. */
 			rf_path->switchctrl &= ~SWITCHCTRL_NO_RX_AMP_PWR;
 		}
-<<<<<<< HEAD
-		mixer_rx();
-		if( switchctrl & SWITCHCTRL_MIX_BYPASS ) {
-			mixer_disable();
+		mixer_rx(&mixer);
+		if( rf_path->switchctrl & SWITCHCTRL_MIX_BYPASS ) {
+			mixer_disable(&mixer);
 		} else {
-			mixer_enable();
-=======
-		rffc5071_rx(&rffc5072);
-		if( rf_path->switchctrl & SWITCHCTRL_MIX_BYPASS ) {
-			rffc5071_disable(&rffc5072);
-		} else {
-			rffc5071_enable(&rffc5072);
->>>>>>> 264e825a
+			mixer_enable(&mixer);
 		}
 		ssp1_set_mode_max5864();
 		max5864_rx(&max5864);
@@ -419,13 +392,8 @@
 #endif
 		rf_path_set_lna(rf_path, 0);
 		/* Set RF path to receive direction when "off" */
-<<<<<<< HEAD
-		switchctrl &= ~SWITCHCTRL_TX;
-		mixer_disable();
-=======
 		rf_path->switchctrl &= ~SWITCHCTRL_TX;
-		rffc5071_disable(&rffc5072);
->>>>>>> 264e825a
+		mixer_disable(&mixer);
 		ssp1_set_mode_max5864();
 		max5864_standby(&max5864);
 		ssp1_set_mode_max2837();
@@ -434,48 +402,28 @@
 		break;
 	}
 
-<<<<<<< HEAD
-	switchctrl_set(switchctrl);
+	switchctrl_set(rf_path, rf_path->switchctrl);
 
 	hackrf_ui_setDirection(direction);
-=======
-	switchctrl_set(rf_path, rf_path->switchctrl);
->>>>>>> 264e825a
 }
 
 void rf_path_set_filter(rf_path_t* const rf_path, const rf_path_filter_t filter) {
 	switch(filter) {
 	default:
 	case RF_PATH_FILTER_BYPASS:
-<<<<<<< HEAD
-		switchctrl |= SWITCHCTRL_MIX_BYPASS;
-		mixer_disable();
-		break;
-		
-	case RF_PATH_FILTER_LOW_PASS:
-		switchctrl &= ~(SWITCHCTRL_HP | SWITCHCTRL_MIX_BYPASS);
-		mixer_enable();
-		break;
-		
-	case RF_PATH_FILTER_HIGH_PASS:
-		switchctrl &= ~SWITCHCTRL_MIX_BYPASS;
-		switchctrl |= SWITCHCTRL_HP;
-		mixer_enable();
-=======
 		rf_path->switchctrl |= SWITCHCTRL_MIX_BYPASS;
-		rffc5071_disable(&rffc5072);
+		mixer_disable(&mixer);
 		break;
 		
 	case RF_PATH_FILTER_LOW_PASS:
 		rf_path->switchctrl &= ~(SWITCHCTRL_HP | SWITCHCTRL_MIX_BYPASS);
-		rffc5071_enable(&rffc5072);
+		mixer_enable(&mixer);
 		break;
 		
 	case RF_PATH_FILTER_HIGH_PASS:
 		rf_path->switchctrl &= ~SWITCHCTRL_MIX_BYPASS;
 		rf_path->switchctrl |= SWITCHCTRL_HP;
-		rffc5071_enable(&rffc5072);
->>>>>>> 264e825a
+		mixer_enable(&mixer);
 		break;
 	}
 
@@ -498,13 +446,9 @@
 		rf_path->switchctrl |= SWITCHCTRL_AMP_BYPASS | SWITCHCTRL_NO_TX_AMP_PWR | SWITCHCTRL_NO_RX_AMP_PWR;
 	}
 	
-<<<<<<< HEAD
-	switchctrl_set(switchctrl);
+	switchctrl_set(rf_path, rf_path->switchctrl);
 
 	hackrf_ui_setLNAPower(enable);
-=======
-	switchctrl_set(rf_path, rf_path->switchctrl);
->>>>>>> 264e825a
 }
 
 /* antenna port power control */
