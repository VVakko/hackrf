/*
 * Copyright 2012 Jared Boone
 * Copyright 2013 Benjamin Vernoux
 *
 * This file is part of HackRF.
 *
 * This program is free software; you can redistribute it and/or modify
 * it under the terms of the GNU General Public License as published by
 * the Free Software Foundation; either version 2, or (at your option)
 * any later version.
 *
 * This program is distributed in the hope that it will be useful,
 * but WITHOUT ANY WARRANTY; without even the implied warranty of
 * MERCHANTABILITY or FITNESS FOR A PARTICULAR PURPOSE.  See the
 * GNU General Public License for more details.
 *
 * You should have received a copy of the GNU General Public License
 * along with this program; see the file COPYING.  If not, write to
 * the Free Software Foundation, Inc., 51 Franklin Street,
 * Boston, MA 02110-1301, USA.
 */

#include "rf_path.h"

#include <libopencm3/lpc43xx/scu.h>

#include <hackrf_core.h>

#include "hackrf-ui.h"

#include <mixer.h>
#include <max2837.h>
#include <max5864.h>
#include <sgpio.h>

#if (defined JAWBREAKER || defined HACKRF_ONE || defined RAD1O)
/*
 * RF switches on Jawbreaker are controlled by General Purpose Outputs (GPO) on
 * the RFFC5072.
 *
 * On HackRF One, the same signals are controlled by GPIO on the LPC.
 * SWITCHCTRL_NO_TX_AMP_PWR and SWITCHCTRL_NO_RX_AMP_PWR are not normally used
 * on HackRF One as the amplifier power is instead controlled only by
 * SWITCHCTRL_AMP_BYPASS.
 *
 * The rad1o also uses GPIO pins to control the different switches. The amplifiers
 * are also connected to the LPC.
 */
#define SWITCHCTRL_NO_TX_AMP_PWR (1 << 0) /* GPO1 turn off TX amp power */
#define SWITCHCTRL_AMP_BYPASS    (1 << 1) /* GPO2 bypass amp section */
#define SWITCHCTRL_TX            (1 << 2) /* GPO3 1 for TX mode, 0 for RX mode */
#define SWITCHCTRL_MIX_BYPASS    (1 << 3) /* GPO4 bypass RFFC5072 mixer section */
#define SWITCHCTRL_HP            (1 << 4) /* GPO5 1 for high-pass, 0 for low-pass */
#define SWITCHCTRL_NO_RX_AMP_PWR (1 << 5) /* GPO6 turn off RX amp power */

/*
 GPO6  GPO5  GPO4 GPO3  GPO2  GPO1
!RXAMP  HP  MIXBP  TX  AMPBP !TXAMP  Mix mode   Amp mode
   1    X     1    1     1      1    TX bypass  Bypass
   1    X     1    1     0      0    TX bypass  TX amplified
   1    1     0    1     1      1    TX high    Bypass
   1    1     0    1     0      0    TX high    TX amplified
   1    0     0    1     1      1    TX low     Bypass
   1    0     0    1     0      0    TX low     TX amplified
   1    X     1    0     1      1    RX bypass  Bypass
   0    X     1    0     0      1    RX bypass  RX amplified
   1    1     0    0     1      1    RX high    Bypass
   0    1     0    0     0      1    RX high    RX amplified
   1    0     0    0     1      1    RX low     Bypass
   0    0     0    0     0      1    RX low     RX amplified
*/

/*
 * Safe (initial) switch settings turn off both amplifiers and enable both amp
 * bypass and mixer bypass.
 */
#define SWITCHCTRL_SAFE (SWITCHCTRL_NO_TX_AMP_PWR | SWITCHCTRL_AMP_BYPASS | SWITCHCTRL_TX | SWITCHCTRL_MIX_BYPASS | SWITCHCTRL_HP | SWITCHCTRL_NO_RX_AMP_PWR)
#endif

uint8_t switchctrl = SWITCHCTRL_SAFE;

/*
 * Antenna port power on HackRF One is controlled by GPO1 on the RFFC5072.
 * This is the only thing we use RFFC5072 GPO for on HackRF One.  The value of
 * SWITCHCTRL_NO_ANT_PWR does not correspond to the GPO1 bit in the gpo
 * register.
 */
#define SWITCHCTRL_ANT_PWR (1 << 6) /* turn on antenna port power */

#ifdef HACKRF_ONE
static void switchctrl_set_hackrf_one(rf_path_t* const rf_path, uint8_t ctrl) {
	if (ctrl & SWITCHCTRL_TX) {
		gpio_set(rf_path->gpio_tx);
		gpio_clear(rf_path->gpio_rx);
	} else {
		gpio_clear(rf_path->gpio_tx);
		gpio_set(rf_path->gpio_rx);
	}

	if (ctrl & SWITCHCTRL_MIX_BYPASS) {
		gpio_set(rf_path->gpio_mix_bypass);
		gpio_clear(rf_path->gpio_no_mix_bypass);
		if (ctrl & SWITCHCTRL_TX) {
			gpio_set(rf_path->gpio_tx_mix_bp);
			gpio_clear(rf_path->gpio_rx_mix_bp);
		} else {
			gpio_clear(rf_path->gpio_tx_mix_bp);
			gpio_set(rf_path->gpio_rx_mix_bp);
		}
	} else {
		gpio_clear(rf_path->gpio_mix_bypass);
		gpio_set(rf_path->gpio_no_mix_bypass);
		gpio_clear(rf_path->gpio_tx_mix_bp);
		gpio_clear(rf_path->gpio_rx_mix_bp);
	}

	if (ctrl & SWITCHCTRL_HP) {
		gpio_set(rf_path->gpio_hp);
		gpio_clear(rf_path->gpio_lp);
	} else {
		gpio_clear(rf_path->gpio_hp);
		gpio_set(rf_path->gpio_lp);
	}

	if (ctrl & SWITCHCTRL_AMP_BYPASS) {
		gpio_set(rf_path->gpio_amp_bypass);
		gpio_clear(rf_path->gpio_tx_amp);
		gpio_set(rf_path->gpio_no_tx_amp_pwr);
		gpio_clear(rf_path->gpio_rx_amp);
		gpio_set(rf_path->gpio_no_rx_amp_pwr);
	} else if (ctrl & SWITCHCTRL_TX) {
		gpio_clear(rf_path->gpio_amp_bypass);
		gpio_set(rf_path->gpio_tx_amp);
		gpio_clear(rf_path->gpio_no_tx_amp_pwr);
		gpio_clear(rf_path->gpio_rx_amp);
		gpio_set(rf_path->gpio_no_rx_amp_pwr);
	} else {
		gpio_clear(rf_path->gpio_amp_bypass);
		gpio_clear(rf_path->gpio_tx_amp);
		gpio_set(rf_path->gpio_no_tx_amp_pwr);
		gpio_set(rf_path->gpio_rx_amp);
		gpio_clear(rf_path->gpio_no_rx_amp_pwr);
	}

	/*
	 * These normally shouldn't be set post-Jawbreaker, but they can be
	 * used to explicitly turn off power to the amplifiers while AMP_BYPASS
	 * is unset:
	 */
	if (ctrl & SWITCHCTRL_NO_TX_AMP_PWR)
		gpio_set(rf_path->gpio_no_tx_amp_pwr);
	if (ctrl & SWITCHCTRL_NO_RX_AMP_PWR)
		gpio_set(rf_path->gpio_no_rx_amp_pwr);

	if (ctrl & SWITCHCTRL_ANT_PWR) {
		mixer_set_gpo(&mixer, 0x00); /* turn on antenna power by clearing GPO1 */
	} else {
		mixer_set_gpo(&mixer, 0x01); /* turn off antenna power by setting GPO1 */
	}
}
#endif

#ifdef RAD1O
static void switchctrl_set_rad1o(rf_path_t* const rf_path, uint8_t ctrl) {
	if (ctrl & SWITCHCTRL_TX) {
		gpio_set(rf_path->gpio_tx_rx_n);
		gpio_clear(rf_path->gpio_tx_rx);
	} else {
		gpio_clear(rf_path->gpio_tx_rx_n);
		gpio_set(rf_path->gpio_tx_rx);
	}

	if (ctrl & SWITCHCTRL_MIX_BYPASS) {
		gpio_clear(rf_path->gpio_by_mix);
		gpio_set(rf_path->gpio_by_mix_n);
		gpio_clear(rf_path->gpio_mixer_en);
	} else {
		gpio_set(rf_path->gpio_by_mix);
		gpio_clear(rf_path->gpio_by_mix_n);
		gpio_set(rf_path->gpio_mixer_en);
	}

	if (ctrl & SWITCHCTRL_HP) {
		gpio_set(rf_path->gpio_low_high_filt);
		gpio_clear(rf_path->gpio_low_high_filt_n);
	} else {
		gpio_clear(rf_path->gpio_low_high_filt);
		gpio_set(rf_path->gpio_low_high_filt_n);
	}

	if (ctrl & SWITCHCTRL_AMP_BYPASS) {
		gpio_clear(rf_path->gpio_by_amp);
		gpio_set(rf_path->gpio_by_amp_n);

		gpio_clear(rf_path->gpio_tx_amp);
		gpio_clear(rf_path->gpio_rx_lna);

	} else if (ctrl & SWITCHCTRL_TX) {
		gpio_set(rf_path->gpio_by_amp);
		gpio_clear(rf_path->gpio_by_amp_n);

		gpio_set(rf_path->gpio_tx_amp);
		gpio_clear(rf_path->gpio_rx_lna);

	} else {
		gpio_set(rf_path->gpio_by_amp);
		gpio_clear(rf_path->gpio_by_amp_n);

		gpio_clear(rf_path->gpio_tx_amp);
		gpio_set(rf_path->gpio_rx_lna);
	}

	/*
	 * These normally shouldn't be set post-Jawbreaker, but they can be
	 * used to explicitly turn off power to the amplifiers while AMP_BYPASS
	 * is unset:
	 */
	if (ctrl & SWITCHCTRL_NO_TX_AMP_PWR) {
		gpio_clear(rf_path->gpio_tx_amp);
	}
	if (ctrl & SWITCHCTRL_NO_RX_AMP_PWR) {
		gpio_clear(rf_path->gpio_rx_lna);
	}

	if (ctrl & SWITCHCTRL_ANT_PWR) {
		// TODO
	}
}
#endif

static void switchctrl_set(rf_path_t* const rf_path, const uint8_t gpo) {
#ifdef JAWBREAKER
<<<<<<< HEAD
	mixer_set_gpo(&mixer, gpo);
=======
	(void) rf_path; /* silence unused param warning */
	rffc5071_set_gpo(&rffc5072, gpo);
>>>>>>> 43631443
#elif HACKRF_ONE
	switchctrl_set_hackrf_one(rf_path, gpo);
#elif RAD1O
	switchctrl_set_rad1o(rf_path, gpo);
#else
	(void)gpo;
#endif
}

void rf_path_pin_setup(rf_path_t* const rf_path) {
#ifdef HACKRF_ONE
	/* Configure RF switch control signals */
	scu_pinmux(SCU_HP,             SCU_GPIO_FAST | SCU_CONF_FUNCTION0);
	scu_pinmux(SCU_LP,             SCU_GPIO_FAST | SCU_CONF_FUNCTION0);
	scu_pinmux(SCU_TX_MIX_BP,      SCU_GPIO_FAST | SCU_CONF_FUNCTION0);
	scu_pinmux(SCU_NO_MIX_BYPASS,  SCU_GPIO_FAST | SCU_CONF_FUNCTION0);
	scu_pinmux(SCU_RX_MIX_BP,      SCU_GPIO_FAST | SCU_CONF_FUNCTION0);
	scu_pinmux(SCU_TX_AMP,         SCU_GPIO_FAST | SCU_CONF_FUNCTION0);
	scu_pinmux(SCU_TX,             SCU_GPIO_FAST | SCU_CONF_FUNCTION4);
	scu_pinmux(SCU_MIX_BYPASS,     SCU_GPIO_FAST | SCU_CONF_FUNCTION4);
	scu_pinmux(SCU_RX,             SCU_GPIO_FAST | SCU_CONF_FUNCTION4);
	scu_pinmux(SCU_NO_TX_AMP_PWR,  SCU_GPIO_FAST | SCU_CONF_FUNCTION0);
	scu_pinmux(SCU_AMP_BYPASS,     SCU_GPIO_FAST | SCU_CONF_FUNCTION0);
	scu_pinmux(SCU_RX_AMP,         SCU_GPIO_FAST | SCU_CONF_FUNCTION0);
	scu_pinmux(SCU_NO_RX_AMP_PWR,  SCU_GPIO_FAST | SCU_CONF_FUNCTION0);

	/* Configure RF power supply (VAA) switch */
	scu_pinmux(SCU_NO_VAA_ENABLE,  SCU_GPIO_FAST | SCU_CONF_FUNCTION0);

	/* Configure RF switch control signals as outputs */
	gpio_output(rf_path->gpio_amp_bypass);
	gpio_output(rf_path->gpio_no_mix_bypass);
	gpio_output(rf_path->gpio_rx_amp);
	gpio_output(rf_path->gpio_no_rx_amp_pwr);
	gpio_output(rf_path->gpio_hp);
	gpio_output(rf_path->gpio_lp);
	gpio_output(rf_path->gpio_tx_mix_bp);
	gpio_output(rf_path->gpio_rx_mix_bp);
	gpio_output(rf_path->gpio_tx_amp);
	gpio_output(rf_path->gpio_no_tx_amp_pwr);
	gpio_output(rf_path->gpio_tx);
	gpio_output(rf_path->gpio_mix_bypass);
	gpio_output(rf_path->gpio_rx);
#endif

#ifdef RAD1O
	/* Configure RF switch control signals */
	scu_pinmux(SCU_BY_AMP,         SCU_GPIO_FAST | SCU_CONF_FUNCTION0);
	scu_pinmux(SCU_BY_AMP_N,       SCU_GPIO_FAST | SCU_CONF_FUNCTION4);
	scu_pinmux(SCU_TX_RX,          SCU_GPIO_FAST | SCU_CONF_FUNCTION0);
	scu_pinmux(SCU_TX_RX_N,        SCU_GPIO_FAST | SCU_CONF_FUNCTION0);
	scu_pinmux(SCU_BY_MIX,         SCU_GPIO_FAST | SCU_CONF_FUNCTION0);
	scu_pinmux(SCU_BY_MIX_N,       SCU_GPIO_FAST | SCU_CONF_FUNCTION0);
	scu_pinmux(SCU_LOW_HIGH_FILT,  SCU_GPIO_FAST | SCU_CONF_FUNCTION0);
	scu_pinmux(SCU_LOW_HIGH_FILT_N,SCU_GPIO_FAST | SCU_CONF_FUNCTION0);
	scu_pinmux(SCU_TX_AMP,         SCU_GPIO_FAST | SCU_CONF_FUNCTION0);
	scu_pinmux(SCU_RX_LNA,         SCU_GPIO_FAST | SCU_CONF_FUNCTION4);
	scu_pinmux(SCU_MIXER_EN,       SCU_GPIO_FAST | SCU_CONF_FUNCTION4);

	/* Configure RF power supply (VAA) switch */
	scu_pinmux(SCU_VAA_ENABLE,  SCU_GPIO_FAST | SCU_CONF_FUNCTION0);

	/* Configure RF switch control signals as outputs */
	gpio_output(rf_path->gpio_tx_rx_n);
	gpio_output(rf_path->gpio_tx_rx);
	gpio_output(rf_path->gpio_by_mix);
	gpio_output(rf_path->gpio_by_mix_n);
	gpio_output(rf_path->gpio_by_amp);
	gpio_output(rf_path->gpio_by_amp_n);
	gpio_output(rf_path->gpio_mixer_en);
	gpio_output(rf_path->gpio_low_high_filt);
	gpio_output(rf_path->gpio_low_high_filt_n);
	gpio_output(rf_path->gpio_tx_amp);
	gpio_output(rf_path->gpio_rx_lna);
#endif

	/*
	 * Safe (initial) switch settings turn off both amplifiers and antenna port
	 * power and enable both amp bypass and mixer bypass.
	 */
	switchctrl_set(rf_path, SWITCHCTRL_AMP_BYPASS | SWITCHCTRL_MIX_BYPASS);
<<<<<<< HEAD
=======
#else
	(void) rf_path; /* silence unused param warning */
#endif
>>>>>>> 43631443
}

void rf_path_init(rf_path_t* const rf_path) {
	ssp1_set_mode_max5864();
	max5864_setup(&max5864);
	max5864_shutdown(&max5864);
	
	ssp1_set_mode_max2837();
	max2837_setup(&max2837);
	max2837_start(&max2837);
	
	mixer_setup(&mixer);
	switchctrl_set(rf_path, switchctrl);
}

void rf_path_set_direction(rf_path_t* const rf_path, const rf_path_direction_t direction) {
	/* Turn off TX and RX amplifiers, then enable based on direction and bypass state. */
	rf_path->switchctrl |= SWITCHCTRL_NO_TX_AMP_PWR | SWITCHCTRL_NO_RX_AMP_PWR;
	switch(direction) {
	case RF_PATH_DIRECTION_TX:
		rf_path->switchctrl |= SWITCHCTRL_TX;
		if( (rf_path->switchctrl & SWITCHCTRL_AMP_BYPASS) == 0 ) {
			/* TX amplifier is in path, be sure to enable TX amplifier. */
			rf_path->switchctrl &= ~SWITCHCTRL_NO_TX_AMP_PWR;
		}
		mixer_tx(&mixer);
		if( rf_path->switchctrl & SWITCHCTRL_MIX_BYPASS ) {
			mixer_disable(&mixer);
		} else {
			mixer_enable(&mixer);
		}
		ssp1_set_mode_max5864();
		max5864_tx(&max5864);
		ssp1_set_mode_max2837();
		max2837_tx(&max2837);
		sgpio_configure(&sgpio_config, SGPIO_DIRECTION_TX);
		break;
	
	case RF_PATH_DIRECTION_RX:
		rf_path->switchctrl &= ~SWITCHCTRL_TX;
		if( (rf_path->switchctrl & SWITCHCTRL_AMP_BYPASS) == 0 ) {
			/* RX amplifier is in path, be sure to enable RX amplifier. */
			rf_path->switchctrl &= ~SWITCHCTRL_NO_RX_AMP_PWR;
		}
		mixer_rx(&mixer);
		if( rf_path->switchctrl & SWITCHCTRL_MIX_BYPASS ) {
			mixer_disable(&mixer);
		} else {
			mixer_enable(&mixer);
		}
		ssp1_set_mode_max5864();
		max5864_rx(&max5864);
		ssp1_set_mode_max2837();
		max2837_rx(&max2837);
		sgpio_configure(&sgpio_config, SGPIO_DIRECTION_RX);
		break;
		
	case RF_PATH_DIRECTION_OFF:
	default:
#ifdef HACKRF_ONE
		rf_path_set_antenna(rf_path, 0);
#endif
		rf_path_set_lna(rf_path, 0);
		/* Set RF path to receive direction when "off" */
		rf_path->switchctrl &= ~SWITCHCTRL_TX;
		mixer_disable(&mixer);
		ssp1_set_mode_max5864();
		max5864_standby(&max5864);
		ssp1_set_mode_max2837();
		max2837_set_mode(&max2837, MAX2837_MODE_STANDBY);
		sgpio_configure(&sgpio_config, SGPIO_DIRECTION_RX);
		break;
	}

	switchctrl_set(rf_path, rf_path->switchctrl);

	hackrf_ui_setDirection(direction);
}

void rf_path_set_filter(rf_path_t* const rf_path, const rf_path_filter_t filter) {
	switch(filter) {
	default:
	case RF_PATH_FILTER_BYPASS:
		rf_path->switchctrl |= SWITCHCTRL_MIX_BYPASS;
		mixer_disable(&mixer);
		break;
		
	case RF_PATH_FILTER_LOW_PASS:
		rf_path->switchctrl &= ~(SWITCHCTRL_HP | SWITCHCTRL_MIX_BYPASS);
		mixer_enable(&mixer);
		break;
		
	case RF_PATH_FILTER_HIGH_PASS:
		rf_path->switchctrl &= ~SWITCHCTRL_MIX_BYPASS;
		rf_path->switchctrl |= SWITCHCTRL_HP;
		mixer_enable(&mixer);
		break;
	}

	switchctrl_set(rf_path, rf_path->switchctrl);
}

void rf_path_set_lna(rf_path_t* const rf_path, const uint_fast8_t enable) {
	if( enable ) {
		if( rf_path->switchctrl & SWITCHCTRL_TX ) {
			/* AMP_BYPASS=0, NO_RX_AMP_PWR=1, NO_TX_AMP_PWR=0 */
			rf_path->switchctrl |= SWITCHCTRL_NO_RX_AMP_PWR;
			rf_path->switchctrl &= ~(SWITCHCTRL_AMP_BYPASS | SWITCHCTRL_NO_TX_AMP_PWR);
		} else {
			/* AMP_BYPASS=0, NO_RX_AMP_PWR=0, NO_TX_AMP_PWR=1 */
			rf_path->switchctrl |= SWITCHCTRL_NO_TX_AMP_PWR;
			rf_path->switchctrl &= ~(SWITCHCTRL_AMP_BYPASS | SWITCHCTRL_NO_RX_AMP_PWR);
		}
	} else {
		/* AMP_BYPASS=1, NO_RX_AMP_PWR=1, NO_TX_AMP_PWR=1 */
		rf_path->switchctrl |= SWITCHCTRL_AMP_BYPASS | SWITCHCTRL_NO_TX_AMP_PWR | SWITCHCTRL_NO_RX_AMP_PWR;
	}
	
	switchctrl_set(rf_path, rf_path->switchctrl);

	hackrf_ui_setLNAPower(enable);
}

/* antenna port power control */
void rf_path_set_antenna(rf_path_t* const rf_path, const uint_fast8_t enable) {
	if (enable) {
		rf_path->switchctrl |= SWITCHCTRL_ANT_PWR;
	} else {
		rf_path->switchctrl &= ~(SWITCHCTRL_ANT_PWR);
	}

	switchctrl_set(rf_path, rf_path->switchctrl);
}<|MERGE_RESOLUTION|>--- conflicted
+++ resolved
@@ -230,12 +230,8 @@
 
 static void switchctrl_set(rf_path_t* const rf_path, const uint8_t gpo) {
 #ifdef JAWBREAKER
-<<<<<<< HEAD
+	(void) rf_path; /* silence unused param warning */
 	mixer_set_gpo(&mixer, gpo);
-=======
-	(void) rf_path; /* silence unused param warning */
-	rffc5071_set_gpo(&rffc5072, gpo);
->>>>>>> 43631443
 #elif HACKRF_ONE
 	switchctrl_set_hackrf_one(rf_path, gpo);
 #elif RAD1O
@@ -279,9 +275,13 @@
 	gpio_output(rf_path->gpio_tx);
 	gpio_output(rf_path->gpio_mix_bypass);
 	gpio_output(rf_path->gpio_rx);
-#endif
-
-#ifdef RAD1O
+
+	/*
+	 * Safe (initial) switch settings turn off both amplifiers and antenna port
+	 * power and enable both amp bypass and mixer bypass.
+	 */
+	switchctrl_set(rf_path, SWITCHCTRL_AMP_BYPASS | SWITCHCTRL_MIX_BYPASS);
+#elif RAD1O
 	/* Configure RF switch control signals */
 	scu_pinmux(SCU_BY_AMP,         SCU_GPIO_FAST | SCU_CONF_FUNCTION0);
 	scu_pinmux(SCU_BY_AMP_N,       SCU_GPIO_FAST | SCU_CONF_FUNCTION4);
@@ -310,19 +310,15 @@
 	gpio_output(rf_path->gpio_low_high_filt_n);
 	gpio_output(rf_path->gpio_tx_amp);
 	gpio_output(rf_path->gpio_rx_lna);
-#endif
 
 	/*
 	 * Safe (initial) switch settings turn off both amplifiers and antenna port
 	 * power and enable both amp bypass and mixer bypass.
 	 */
 	switchctrl_set(rf_path, SWITCHCTRL_AMP_BYPASS | SWITCHCTRL_MIX_BYPASS);
-<<<<<<< HEAD
-=======
 #else
 	(void) rf_path; /* silence unused param warning */
 #endif
->>>>>>> 43631443
 }
 
 void rf_path_init(rf_path_t* const rf_path) {
