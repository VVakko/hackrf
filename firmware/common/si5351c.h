--- conflicted
+++ resolved
@@ -39,15 +39,9 @@
 void si5351c_enable_xo_and_ms_fanout();
 void si5351c_configure_pll_sources_for_xtal();
 void si5351c_configure_pll1_multisynth();
-<<<<<<< HEAD
 void si5351c_configure_multisynth(const uint_fast8_t ms_number,
     	const uint32_t p1, const uint32_t p2, const uint32_t p3,
-		const uint_fast8_t r);
-=======
-void si5351c_configure_multisynth( const uint_fast8_t ms_number,
-    	const uint32_t p1, const uint32_t p2, const uint32_t p3,
     	const uint_fast8_t r_div);
->>>>>>> 2932bb2b
 void si5351c_configure_clock_control();
 void si5351c_enable_clock_outputs();
 
