--- conflicted
+++ resolved
@@ -46,15 +46,11 @@
 HackRF operating in DFU mode, you can build firmware for RAM and load it with:
 
 $ cd hackrf_usb
-<<<<<<< HEAD
-$ make -e BOARD=HACKRF_ONE RUN_FROM=RAM program
-
-Alternatively you can load a .dfu file from a release package with:
-
-$ dfu-util --device 1fc9:000c --alt 0 --download hackrf_usb_ram.dfu
-=======
 $ mkdir build
 $ cd build
 $ cmake .. -DRUN_FROM=RAM
 $ make program
->>>>>>> cd5f0bbb
+
+Alternatively you can load a .dfu file from a release package with:
+
+$ dfu-util --device 1fc9:000c --alt 0 --download hackrf_usb_ram.dfu