The primary firmware source code for USB HackRF devices is hackrf_usb.  Most of
the other directories contain firmware source code for test and development.
The common directory contains source code shared by multiple HackRF firmware
projects.  The cpld directory contains HDL source for the CPLD.


The firmware is set up for compilation with the GCC toolchain available here:

https://developer.arm.com/open-source/gnu-toolchain/gnu-rm/downloads

Required dependency:

https://github.com/mossmann/libopencm3

If you are using git, the preferred way to install libopencm3 is to use the
submodule:

$ cd ..
$ git submodule init
$ git submodule update
$ cd firmware/libopencm3
$ make


To build and install a standard firmware image for HackRF One:

$ cd hackrf_usb
$ mkdir build
$ cd build
$ cmake ..
$ make
$ hackrf_spiflash -w hackrf_usb.bin

<<<<<<< HEAD
If you have a Jawbreaker, use -DBOARD=JAWBREAKER instead.
If you have a rad1o, use -DBOARD=RAD1O instead.
=======
If you have a Jawbreaker, add -DBOARD=JAWBREAKER to the cmake command.

>>>>>>> 0dee1e3b

It is possible to use a USB Device Firmware Upgrade (DFU) method to load
firmware into RAM.  This is normally only required to recover a device that has
had faulty firmware loaded, but it can also be useful for firmware developers.

For loading firmware into RAM with DFU you will need:

http://dfu-util.sourceforge.net/

To start up HackRF One in DFU mode, hold down the DFU button while powering it
on or while pressing and releasing the RESET button.  Release the DFU button
after the 3V3 LED illuminates.

A .dfu file is built by default when building firmware.  Alternatively you can
use a known good .dfu file from a release package.  Load the firmware into RAM
with:

$ dfu-util --device 1fc9:000c --alt 0 --download hackrf_usb.dfu<|MERGE_RESOLUTION|>--- conflicted
+++ resolved
@@ -31,13 +31,9 @@
 $ make
 $ hackrf_spiflash -w hackrf_usb.bin
 
-<<<<<<< HEAD
-If you have a Jawbreaker, use -DBOARD=JAWBREAKER instead.
+If you have a Jawbreaker, add -DBOARD=JAWBREAKER to the cmake command.
 If you have a rad1o, use -DBOARD=RAD1O instead.
-=======
-If you have a Jawbreaker, add -DBOARD=JAWBREAKER to the cmake command.
 
->>>>>>> 0dee1e3b
 
 It is possible to use a USB Device Firmware Upgrade (DFU) method to load
 firmware into RAM.  This is normally only required to recover a device that has
