/*
 * Copyright 2012 Jared Boone
 * Copyright 2013 Benjamin Vernoux
 *
 * This file is part of HackRF.
 *
 * This program is free software; you can redistribute it and/or modify
 * it under the terms of the GNU General Public License as published by
 * the Free Software Foundation; either version 2, or (at your option)
 * any later version.
 *
 * This program is distributed in the hope that it will be useful,
 * but WITHOUT ANY WARRANTY; without even the implied warranty of
 * MERCHANTABILITY or FITNESS FOR A PARTICULAR PURPOSE.  See the
 * GNU General Public License for more details.
 *
 * You should have received a copy of the GNU General Public License
 * along with this program; see the file COPYING.  If not, write to
 * the Free Software Foundation, Inc., 51 Franklin Street,
 * Boston, MA 02110-1301, USA.
 */

#include "usb_api_spiflash.h"

#include "usb_queue.h"

#include <stddef.h>

#include <hackrf_core.h>

#include <w25q80bv.h>

/* Buffer size == spi_flash.page_len */
uint8_t spiflash_buffer[256U];

usb_request_status_t usb_vendor_request_erase_spiflash(
		usb_endpoint_t* const endpoint, const usb_transfer_stage_t stage)
{
	if (stage == USB_TRANSFER_STAGE_SETUP) {
<<<<<<< HEAD
=======
		spi_bus_start(spi_flash.bus, &ssp_config_w25q80bv);
		w25q80bv_setup(&spi_flash);
>>>>>>> 5363ec36
		/* only chip erase is implemented */
		w25q80bv_chip_erase(&spi_flash);
		usb_transfer_schedule_ack(endpoint->in);
	}
	return USB_REQUEST_STATUS_OK;
}

usb_request_status_t usb_vendor_request_write_spiflash(
	usb_endpoint_t* const endpoint, const usb_transfer_stage_t stage)
{
	uint32_t addr = 0;
	uint16_t len = 0;

	if (stage == USB_TRANSFER_STAGE_SETUP) {
		addr = (endpoint->setup.value << 16) | endpoint->setup.index;
		len = endpoint->setup.length;
		if ((len > spi_flash.page_len) || (addr > spi_flash.num_bytes)
				|| ((addr + len) > spi_flash.num_bytes)) {
			return USB_REQUEST_STATUS_STALL;
		} else {
			usb_transfer_schedule_block(endpoint->out, &spiflash_buffer[0], len,
						    NULL, NULL);
<<<<<<< HEAD
=======
			spi_bus_start(spi_flash.bus, &ssp_config_w25q80bv);
			w25q80bv_setup(&spi_flash);
>>>>>>> 5363ec36
			return USB_REQUEST_STATUS_OK;
		}
	} else if (stage == USB_TRANSFER_STAGE_DATA) {
		addr = (endpoint->setup.value << 16) | endpoint->setup.index;
		len = endpoint->setup.length;
		/* This check is redundant but makes me feel better. */
		if ((len > spi_flash.page_len) || (addr > spi_flash.num_bytes)
				|| ((addr + len) > spi_flash.num_bytes)) {
			return USB_REQUEST_STATUS_STALL;
		} else {
			w25q80bv_program(&spi_flash, addr, len, &spiflash_buffer[0]);
			usb_transfer_schedule_ack(endpoint->in);
			return USB_REQUEST_STATUS_OK;
		}
	} else {
		return USB_REQUEST_STATUS_OK;
	}
}

usb_request_status_t usb_vendor_request_read_spiflash(
	usb_endpoint_t* const endpoint, const usb_transfer_stage_t stage)
{
	uint32_t addr;
	uint16_t len;

	if (stage == USB_TRANSFER_STAGE_SETUP) 
	{
		addr = (endpoint->setup.value << 16) | endpoint->setup.index;
		len = endpoint->setup.length;
		if ((len > spi_flash.page_len) || (addr > spi_flash.num_bytes)
			    || ((addr + len) > spi_flash.num_bytes)) {
			return USB_REQUEST_STATUS_STALL;
		} else {
			w25q80bv_read(addr, len, &spiflash_buffer[0]);
			usb_transfer_schedule_block(endpoint->in, &spiflash_buffer[0], len,
						    NULL, NULL);
			return USB_REQUEST_STATUS_OK;
		}
	} else if (stage == USB_TRANSFER_STAGE_DATA) 
	{
			addr = (endpoint->setup.value << 16) | endpoint->setup.index;
			len = endpoint->setup.length;
			/* This check is redundant but makes me feel better. */
			if ((len > spi_flash.page_len) || (addr > spi_flash.num_bytes)
					|| ((addr + len) > spi_flash.num_bytes)) 
			{
				return USB_REQUEST_STATUS_STALL;
			} else
			{
				usb_transfer_schedule_ack(endpoint->out);
				return USB_REQUEST_STATUS_OK;
			}
	} else 
	{
		return USB_REQUEST_STATUS_OK;
	}
}
<|MERGE_RESOLUTION|>--- conflicted
+++ resolved
@@ -37,11 +37,8 @@
 		usb_endpoint_t* const endpoint, const usb_transfer_stage_t stage)
 {
 	if (stage == USB_TRANSFER_STAGE_SETUP) {
-<<<<<<< HEAD
-=======
 		spi_bus_start(spi_flash.bus, &ssp_config_w25q80bv);
 		w25q80bv_setup(&spi_flash);
->>>>>>> 5363ec36
 		/* only chip erase is implemented */
 		w25q80bv_chip_erase(&spi_flash);
 		usb_transfer_schedule_ack(endpoint->in);
@@ -64,11 +61,8 @@
 		} else {
 			usb_transfer_schedule_block(endpoint->out, &spiflash_buffer[0], len,
 						    NULL, NULL);
-<<<<<<< HEAD
-=======
 			spi_bus_start(spi_flash.bus, &ssp_config_w25q80bv);
 			w25q80bv_setup(&spi_flash);
->>>>>>> 5363ec36
 			return USB_REQUEST_STATUS_OK;
 		}
 	} else if (stage == USB_TRANSFER_STAGE_DATA) {
