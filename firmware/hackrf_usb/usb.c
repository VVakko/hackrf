/*
 * Copyright 2012 Jared Boone
 *
 * This file is part of HackRF.
 *
 * This program is free software; you can redistribute it and/or modify
 * it under the terms of the GNU General Public License as published by
 * the Free Software Foundation; either version 2, or (at your option)
 * any later version.
 *
 * This program is distributed in the hope that it will be useful,
 * but WITHOUT ANY WARRANTY; without even the implied warranty of
 * MERCHANTABILITY or FITNESS FOR A PARTICULAR PURPOSE.  See the
 * GNU General Public License for more details.
 *
 * You should have received a copy of the GNU General Public License
 * along with this program; see the file COPYING.  If not, write to
 * the Free Software Foundation, Inc., 51 Franklin Street,
 * Boston, MA 02110-1301, USA.
 */

#include <stdint.h>
#include <stdbool.h>

#include "usb.h"
#include "usb_type.h"
#include "usb_queue.h"
#include "usb_standard_request.h"

#include <libopencm3/lpc43xx/creg.h>
#include <libopencm3/lpc43xx/m4/nvic.h>
#include <libopencm3/lpc43xx/rgu.h>
#include <libopencm3/lpc43xx/usb.h>

usb_device_t* usb_device_usb0 = 0;

usb_queue_head_t usb_qh[12] ATTR_ALIGNED(2048);

#define USB_QH_INDEX(endpoint_address) (((endpoint_address & 0xF) * 2) + ((endpoint_address >> 7) & 1))

usb_queue_head_t* usb_queue_head(
	const uint_fast8_t endpoint_address
) {
	return &usb_qh[USB_QH_INDEX(endpoint_address)];
}

static usb_endpoint_t* usb_endpoint_from_address(
	const uint_fast8_t endpoint_address
) {
	return (usb_endpoint_t*)usb_queue_head(endpoint_address)->_reserved_0;
}

static uint_fast8_t usb_endpoint_address(
	const usb_transfer_direction_t direction,
	const uint_fast8_t number
) {
	return ((direction == USB_TRANSFER_DIRECTION_IN) ? 0x80 : 0x00) + number;
}

static bool usb_endpoint_is_in(const uint_fast8_t endpoint_address) {
	return (endpoint_address & 0x80) ? true : false;
}

static uint_fast8_t usb_endpoint_number(const uint_fast8_t endpoint_address) {
	return (endpoint_address & 0xF);
}

void usb_peripheral_reset() {
	RESET_CTRL0 = RESET_CTRL0_USB0_RST;
	RESET_CTRL0 = 0;
	
	while( (RESET_ACTIVE_STATUS0 & RESET_CTRL0_USB0_RST) == 0 );
}

static void usb_phy_enable() {
	CREG_CREG0 &= ~CREG_CREG0_USB0PHY;
}

static void usb_clear_pending_interrupts(const uint32_t mask) {
	USB0_ENDPTNAK = mask;
	USB0_ENDPTNAKEN = mask;
	USB0_USBSTS_D = mask;
	USB0_ENDPTSETUPSTAT = USB0_ENDPTSETUPSTAT & mask;
	USB0_ENDPTCOMPLETE = USB0_ENDPTCOMPLETE & mask;
}

static void usb_clear_all_pending_interrupts() {
	usb_clear_pending_interrupts(0xFFFFFFFF);
}

static void usb_wait_for_endpoint_priming_to_finish(const uint32_t mask) {
	// Wait until controller has parsed new transfer descriptors and prepared
	// receive buffers.
<<<<<<< HEAD
        while( USB0_ENDPTPRIME & mask );
=======
	while( USB0_ENDPTPRIME & mask );
>>>>>>> 4cd7662f
}

static void usb_flush_endpoints(const uint32_t mask) {
	// Clear any primed buffers. If a packet is in progress, that transfer
	// will continue until completion.
<<<<<<< HEAD
        USB0_ENDPTFLUSH = mask;
=======
	USB0_ENDPTFLUSH = mask;
>>>>>>> 4cd7662f
}

static void usb_wait_for_endpoint_flushing_to_finish(const uint32_t mask) {
	// Wait until controller has flushed all endpoints / cleared any primed
	// buffers.
<<<<<<< HEAD
        while( USB0_ENDPTFLUSH & mask );
}

static void usb_flush_primed_endpoints(const uint32_t mask) {
        usb_wait_for_endpoint_priming_to_finish(mask);
	usb_flush_endpoints(mask);
        usb_wait_for_endpoint_flushing_to_finish(mask);
=======
	while( USB0_ENDPTFLUSH & mask );
}

static void usb_flush_primed_endpoints(const uint32_t mask) {
	usb_wait_for_endpoint_priming_to_finish(mask);
	usb_flush_endpoints(mask);
	usb_wait_for_endpoint_flushing_to_finish(mask);
>>>>>>> 4cd7662f
}

static void usb_flush_all_primed_endpoints() {
	usb_flush_primed_endpoints(0xFFFFFFFF);
}

static void usb_endpoint_set_type(
	const usb_endpoint_t* const endpoint,
	const usb_transfer_type_t transfer_type
) {
	// NOTE: UM10503 section 23.6.24 "Endpoint 1 to 5 control registers" says
	// that the disabled side of an endpoint must be set to a non-control type
	// (e.g. bulk, interrupt, or iso).
	const uint_fast8_t endpoint_number = usb_endpoint_number(endpoint->address);
	USB0_ENDPTCTRL(endpoint_number)
		= ( USB0_ENDPTCTRL(endpoint_number)
		  & ~(USB0_ENDPTCTRL_TXT1_0_MASK | USB0_ENDPTCTRL_RXT_MASK)
		  )
		| ( USB0_ENDPTCTRL_TXT1_0(transfer_type)
		  | USB0_ENDPTCTRL_RXT(transfer_type)
		  );
}

static void usb_endpoint_enable(
	const usb_endpoint_t* const endpoint
) {
	const uint_fast8_t endpoint_number = usb_endpoint_number(endpoint->address);
	if( usb_endpoint_is_in(endpoint->address) ) {
		USB0_ENDPTCTRL(endpoint_number) |= (USB0_ENDPTCTRL_TXE | USB0_ENDPTCTRL_TXR);
	} else {
		USB0_ENDPTCTRL(endpoint_number) |= (USB0_ENDPTCTRL_RXE | USB0_ENDPTCTRL_RXR);
	}
}

static void usb_endpoint_clear_pending_interrupts(
	const usb_endpoint_t* const endpoint
) {
	const uint_fast8_t endpoint_number = usb_endpoint_number(endpoint->address);
	if( usb_endpoint_is_in(endpoint->address) ) {
		usb_clear_pending_interrupts(USB0_ENDPTCOMPLETE_ETCE(1 << endpoint_number));
	} else {
		usb_clear_pending_interrupts(USB0_ENDPTCOMPLETE_ERCE(1 << endpoint_number));
	}
}

void usb_endpoint_disable(
	const usb_endpoint_t* const endpoint
) {
	const uint_fast8_t endpoint_number = usb_endpoint_number(endpoint->address);
	if( usb_endpoint_is_in(endpoint->address) ) {
		USB0_ENDPTCTRL(endpoint_number) &= ~(USB0_ENDPTCTRL_TXE);
	} else {
		USB0_ENDPTCTRL(endpoint_number) &= ~(USB0_ENDPTCTRL_RXE);
	}
        usb_queue_flush_endpoint(endpoint);
	usb_endpoint_clear_pending_interrupts(endpoint);
	usb_endpoint_flush(endpoint);
}

void usb_endpoint_prime(
	const usb_endpoint_t* const endpoint,
	usb_transfer_descriptor_t* const first_td	
) {
	usb_queue_head_t* const qh = usb_queue_head(endpoint->address);
	
	qh->next_dtd_pointer = first_td;
	qh->total_bytes
		&= ~( USB_TD_DTD_TOKEN_STATUS_ACTIVE
		    | USB_TD_DTD_TOKEN_STATUS_HALTED
			)
		;
	
	const uint_fast8_t endpoint_number = usb_endpoint_number(endpoint->address);
	if( usb_endpoint_is_in(endpoint->address) ) {
		USB0_ENDPTPRIME = USB0_ENDPTPRIME_PETB(1 << endpoint_number);
	} else {
		USB0_ENDPTPRIME = USB0_ENDPTPRIME_PERB(1 << endpoint_number);
	}
}

static bool usb_endpoint_is_priming(
	const usb_endpoint_t* const endpoint
) {
	const uint_fast8_t endpoint_number = usb_endpoint_number(endpoint->address);
	if( usb_endpoint_is_in(endpoint->address) ) {
		return USB0_ENDPTPRIME & USB0_ENDPTPRIME_PETB(1 << endpoint_number);
	} else {
		return USB0_ENDPTPRIME & USB0_ENDPTPRIME_PERB(1 << endpoint_number);
	}
}

// Schedule an already filled-in transfer descriptor for execution on
// the given endpoint, waiting until the endpoint has finished.
void usb_endpoint_schedule_wait(
	const usb_endpoint_t* const endpoint,
<<<<<<< HEAD
        usb_transfer_descriptor_t* const td
=======
	usb_transfer_descriptor_t* const td
>>>>>>> 4cd7662f
) {
	// Ensure that endpoint is ready to be primed.
	// It may have been flushed due to an aborted transaction.
	// TODO: This should be preceded by a flush?
	while( usb_endpoint_is_ready(endpoint) );

	td->next_dtd_pointer = USB_TD_NEXT_DTD_POINTER_TERMINATE;
<<<<<<< HEAD
	
=======

>>>>>>> 4cd7662f
	usb_endpoint_prime(endpoint, td);
}

// Schedule an already filled-in transfer descriptor for execution on
// the given endpoint, appending to the end of the endpoint's queue if
// there are pending TDs. Note that this requires that one knows the
// tail of the endpoint's TD queue. Moreover, the user is responsible
// for setting the TERMINATE bit of next_dtd_pointer if needed.
void usb_endpoint_schedule_append(
<<<<<<< HEAD
        const usb_endpoint_t* const endpoint,
        usb_transfer_descriptor_t* const tail_td,
        usb_transfer_descriptor_t* const new_td
) {
        bool done;

        tail_td->next_dtd_pointer = new_td;

        if (usb_endpoint_is_priming(endpoint)) {
                return;
        }

        do {
                USB0_USBCMD_D |= USB0_USBCMD_D_ATDTW;
                done = usb_endpoint_is_ready(endpoint);
        } while (!(USB0_USBCMD_D & USB0_USBCMD_D_ATDTW));
    
        USB0_USBCMD_D &= ~USB0_USBCMD_D_ATDTW;
        if(!done) {
                usb_endpoint_prime(endpoint, new_td);
        }
=======
	const usb_endpoint_t* const endpoint,
	usb_transfer_descriptor_t* const tail_td,
	usb_transfer_descriptor_t* const new_td
) {
	bool done;

	tail_td->next_dtd_pointer = new_td;

	if (usb_endpoint_is_priming(endpoint)) {
		return;
	}

	do {
		USB0_USBCMD_D |= USB0_USBCMD_D_ATDTW;
		done = usb_endpoint_is_ready(endpoint);
	} while (!(USB0_USBCMD_D & USB0_USBCMD_D_ATDTW));

	USB0_USBCMD_D &= ~USB0_USBCMD_D_ATDTW;
	if(!done) {
		usb_endpoint_prime(endpoint, new_td);
	}
>>>>>>> 4cd7662f
}

void usb_endpoint_flush(
	const usb_endpoint_t* const endpoint
) {
	const uint_fast8_t endpoint_number = usb_endpoint_number(endpoint->address);
<<<<<<< HEAD
        usb_queue_flush_endpoint(endpoint);
=======
	usb_queue_flush_endpoint(endpoint);
>>>>>>> 4cd7662f
	if( usb_endpoint_is_in(endpoint->address) ) {
		usb_flush_primed_endpoints(USB0_ENDPTFLUSH_FETB(1 << endpoint_number));
	} else {
		usb_flush_primed_endpoints(USB0_ENDPTFLUSH_FERB(1 << endpoint_number));
	}
}
/*
static bool usb_endpoint_is_flushing(
	const usb_endpoint_t* const endpoint
) {
	const uint_fast8_t endpoint_number = usb_endpoint_number(endpoint->address);
	if( usb_endpoint_is_in(endpoint->address) ) {
		return USB0_ENDPTFLUSH & USB0_ENDPTFLUSH_FETB(1 << endpoint_number);
	} else {
		return USB0_ENDPTFLUSH & USB0_ENDPTFLUSH_FERB(1 << endpoint_number);
	}
}
*/
bool usb_endpoint_is_ready(
	const usb_endpoint_t* const endpoint
) {
	const uint_fast8_t endpoint_number = usb_endpoint_number(endpoint->address);
	if( usb_endpoint_is_in(endpoint->address) ) {
		return USB0_ENDPTSTAT & USB0_ENDPTSTAT_ETBR(1 << endpoint_number);
	} else {
		return USB0_ENDPTSTAT & USB0_ENDPTSTAT_ERBR(1 << endpoint_number);
	}
}

bool usb_endpoint_is_complete(
	const usb_endpoint_t* const endpoint
) {
	const uint_fast8_t endpoint_number = usb_endpoint_number(endpoint->address);
	if( usb_endpoint_is_in(endpoint->address) ) {
		return USB0_ENDPTCOMPLETE & USB0_ENDPTCOMPLETE_ETCE(1 << endpoint_number);
	} else {
		return USB0_ENDPTCOMPLETE & USB0_ENDPTCOMPLETE_ERCE(1 << endpoint_number);
	}
}

void usb_endpoint_stall(
	const usb_endpoint_t* const endpoint
) {
	// Endpoint is to be stalled as a pair -- both OUT and IN.
	// See UM10503 section 23.10.5.2 "Stalling"
	const uint_fast8_t endpoint_number = usb_endpoint_number(endpoint->address);
	USB0_ENDPTCTRL(endpoint_number) |= (USB0_ENDPTCTRL_RXS | USB0_ENDPTCTRL_TXS);
	
	// TODO: Also need to reset data toggle in both directions?
}

static void usb_controller_run() {
	USB0_USBCMD_D |= USB0_USBCMD_D_RS;
}

static void usb_controller_stop() {
	USB0_USBCMD_D &= ~USB0_USBCMD_D_RS;
}

static uint_fast8_t usb_controller_is_resetting() {
	return (USB0_USBCMD_D & USB0_USBCMD_D_RST) != 0;
}

static void usb_controller_set_device_mode() {
	// Set USB0 peripheral mode
	USB0_USBMODE_D = USB0_USBMODE_D_CM1_0(2);
	
	// Set device-related OTG flags
	// OTG termination: controls pull-down on USB_DM
	// VBUS_Discharge: VBUS discharges through resistor
	USB0_OTGSC = USB0_OTGSC_OT | USB0_OTGSC_VD;
}

usb_speed_t usb_speed(
	const usb_device_t* const device
) {
	if( device == usb_device_usb0 ) {
		switch( USB0_PORTSC1_D & USB0_PORTSC1_D_PSPD_MASK ) {
		case USB0_PORTSC1_D_PSPD(0):
			return USB_SPEED_FULL;
		
		case USB0_PORTSC1_D_PSPD(2):
			return USB_SPEED_HIGH;
		
		default:
			// TODO: What to do/return here? Is this even possible?
			return USB_SPEED_FULL;
		}
	} else {
		// TODO: This should not be possible with a more class-like
		// implementation.
		return USB_SPEED_FULL;
	}
}

static void usb_clear_status(const uint32_t status) {
	USB0_USBSTS_D = status;
}

static uint32_t usb_get_status() {
    // Mask status flags with enabled flag interrupts.
	const uint32_t status = USB0_USBSTS_D & USB0_USBINTR_D;

    // Clear flags that were just read, leaving alone any flags that
    // were just set (after the read). It's important to read and
    // reset flags atomically! :-)
	usb_clear_status(status);

	return status;
}

static void usb_clear_endpoint_setup_status(const uint32_t endpoint_setup_status) {
	USB0_ENDPTSETUPSTAT = endpoint_setup_status;
}

static uint32_t usb_get_endpoint_setup_status() {
 	return USB0_ENDPTSETUPSTAT;
}

static void usb_clear_endpoint_complete(const uint32_t endpoint_complete) {
	USB0_ENDPTCOMPLETE = endpoint_complete;
}

static uint32_t usb_get_endpoint_complete() {
	return USB0_ENDPTCOMPLETE;
}

static void usb_disable_all_endpoints() {
	// Endpoint 0 is always enabled. TODO: So why set ENDPTCTRL0?
	USB0_ENDPTCTRL0 &= ~(USB0_ENDPTCTRL0_RXE | USB0_ENDPTCTRL0_TXE);
	USB0_ENDPTCTRL1 &= ~(USB0_ENDPTCTRL1_RXE | USB0_ENDPTCTRL1_TXE);
	USB0_ENDPTCTRL2 &= ~(USB0_ENDPTCTRL2_RXE | USB0_ENDPTCTRL2_TXE);
	USB0_ENDPTCTRL3 &= ~(USB0_ENDPTCTRL3_RXE | USB0_ENDPTCTRL3_TXE);
	USB0_ENDPTCTRL4 &= ~(USB0_ENDPTCTRL4_RXE | USB0_ENDPTCTRL4_TXE);
	USB0_ENDPTCTRL5 &= ~(USB0_ENDPTCTRL5_RXE | USB0_ENDPTCTRL5_TXE);
}

void usb_set_address_immediate(
	const usb_device_t* const device,
	const uint_fast8_t address
) {
	if( device == usb_device_usb0 ) {
		USB0_DEVICEADDR = USB0_DEVICEADDR_USBADR(address);
	}
}

void usb_set_address_deferred(
	const usb_device_t* const device,
	const uint_fast8_t address
) {
	if( device == usb_device_usb0 ) {
		USB0_DEVICEADDR
			= USB0_DEVICEADDR_USBADR(address)
		    | USB0_DEVICEADDR_USBADRA
			;
	}
}

static void usb_reset_all_endpoints() {
	usb_disable_all_endpoints();
	usb_clear_all_pending_interrupts();
	usb_flush_all_primed_endpoints();
}

static void usb_controller_reset() {
	// TODO: Good to disable some USB interrupts to avoid priming new
	// new endpoints before the controller is reset?
	usb_reset_all_endpoints();
	usb_controller_stop();

	// Reset controller. Resets internal pipelines, timers, counters, state
	// machines to initial values. Not recommended when device is in attached
	// state -- effect on attached host is undefined. Detach first by flushing
	// all primed endpoints and stopping controller.
	USB0_USBCMD_D = USB0_USBCMD_D_RST;

	while( usb_controller_is_resetting() );
}

static void usb_bus_reset(usb_device_t* const device) {
	// According to UM10503 v1.4 section 23.10.3 "Bus reset":
	usb_reset_all_endpoints();
	usb_set_address_immediate(device, 0);
	usb_set_configuration(device, 0);
	
	// TODO: Enable endpoint 0, which might not actually be necessary,
	// as the datasheet claims it can't be disabled.

	//wait_ms(3);
	//
	//if( USB0_PORTSC1 & USB0_PORTSC1_PR ) {
	//	// Port still is in the reset state.
	//} else {
	//	usb_hardware_reset();
	//}
}

static void usb_interrupt_enable(
	usb_device_t* const device
) {
	if( device == usb_device_usb0 ) {
		nvic_enable_irq(NVIC_USB0_IRQ);
	}
}

void usb_device_init(
	const uint_fast8_t device_ordinal,
	usb_device_t* const device
) {
	if( device_ordinal == 0 ) {
		usb_device_usb0 = device;
	
		usb_phy_enable();
		usb_controller_reset();
		usb_controller_set_device_mode();
	
		// Set interrupt threshold interval to 0
		USB0_USBCMD_D &= ~USB0_USBCMD_D_ITC_MASK;

		// Configure endpoint list address 
		USB0_ENDPOINTLISTADDR = (uint32_t)usb_qh;
	
		// Enable interrupts
		USB0_USBINTR_D =
			  USB0_USBINTR_D_UE
			| USB0_USBINTR_D_UEE
			| USB0_USBINTR_D_PCE
			| USB0_USBINTR_D_URE
			//| USB0_USBINTR_D_SRE
			| USB0_USBINTR_D_SLE
			//| USB0_USBINTR_D_NAKE
			;
	}
}

void usb_run(
	usb_device_t* const device
) {
	usb_interrupt_enable(device);
	usb_controller_run(device);
}

static void copy_setup(usb_setup_t* const dst, const volatile uint8_t* const src) {
	dst->request_type = src[0];
	dst->request = src[1];
	dst->value_l = src[2];
	dst->value_h = src[3];
	dst->index_l = src[4];
	dst->index_h = src[5];
	dst->length_l = src[6];
	dst->length_h = src[7];
}

void usb_endpoint_init(
	const usb_endpoint_t* const endpoint
) {
	usb_endpoint_flush(endpoint);
	
	uint_fast16_t max_packet_size = endpoint->device->descriptor[7];
	usb_transfer_type_t transfer_type = USB_TRANSFER_TYPE_CONTROL;
	const uint8_t* const endpoint_descriptor = usb_endpoint_descriptor(endpoint);
	if( endpoint_descriptor ) {
		max_packet_size = usb_endpoint_descriptor_max_packet_size(endpoint_descriptor);
		transfer_type = usb_endpoint_descriptor_transfer_type(endpoint_descriptor);
	}
	
	// TODO: There are more capabilities to adjust based on the endpoint
	// descriptor.
	usb_queue_head_t* const qh = usb_queue_head(endpoint->address);
	qh->capabilities
		= USB_QH_CAPABILITIES_MULT(0)
		| USB_QH_CAPABILITIES_ZLT
		| USB_QH_CAPABILITIES_MPL(max_packet_size)
		| ((transfer_type == USB_TRANSFER_TYPE_CONTROL) ? USB_QH_CAPABILITIES_IOS : 0)
		;
	qh->current_dtd_pointer = 0;
	qh->next_dtd_pointer = USB_TD_NEXT_DTD_POINTER_TERMINATE;
	qh->total_bytes
		= USB_TD_DTD_TOKEN_TOTAL_BYTES(0)
		| USB_TD_DTD_TOKEN_MULTO(0)
		;
	qh->buffer_pointer_page[0] = 0;
	qh->buffer_pointer_page[1] = 0;
	qh->buffer_pointer_page[2] = 0;
	qh->buffer_pointer_page[3] = 0;
	qh->buffer_pointer_page[4] = 0;
	
	// This is how we look up an endpoint structure from an endpoint address:
	qh->_reserved_0 = (uint32_t)endpoint;

	// TODO: Should NAK be enabled? I'm kinda squishy on this...
	//USB0_ENDPTNAKEN |=
	//	USB0_ENDPTNAKEN_EPRNE(1 << endpoint_out->number);

	usb_endpoint_set_type(endpoint, transfer_type);
	
	usb_endpoint_enable(endpoint);
}

static void usb_check_for_setup_events() {
	const uint32_t endptsetupstat = usb_get_endpoint_setup_status();
	if( endptsetupstat ) {
		for( uint_fast8_t i=0; i<6; i++ ) {
			const uint32_t endptsetupstat_bit = USB0_ENDPTSETUPSTAT_ENDPTSETUPSTAT(1 << i);
			if( endptsetupstat & endptsetupstat_bit ) {
				usb_endpoint_t* const endpoint = 
					usb_endpoint_from_address(
						usb_endpoint_address(USB_TRANSFER_DIRECTION_OUT, i)
					);
				if( endpoint && endpoint->setup_complete ) {
					copy_setup(&endpoint->setup, usb_queue_head(endpoint->address)->setup);
					// TODO: Clean up this duplicated effort by providing
					// a cleaner way to get the SETUP data.
					copy_setup(&endpoint->in->setup, usb_queue_head(endpoint->address)->setup);
					usb_clear_endpoint_setup_status(endptsetupstat_bit);
					endpoint->setup_complete(endpoint);
				} else {
					usb_clear_endpoint_setup_status(endptsetupstat_bit);
				}
			}
		}
	}
}

static void usb_check_for_transfer_events() {	
	const uint32_t endptcomplete = usb_get_endpoint_complete();
	if( endptcomplete ) {
		for( uint_fast8_t i=0; i<6; i++ ) {
			
			const uint32_t endptcomplete_out_bit = USB0_ENDPTCOMPLETE_ERCE(1 << i);
			if( endptcomplete & endptcomplete_out_bit ) {
				usb_clear_endpoint_complete(endptcomplete_out_bit);
			 	usb_endpoint_t* const endpoint = 
					usb_endpoint_from_address(
						usb_endpoint_address(USB_TRANSFER_DIRECTION_OUT, i)
					);
				if( endpoint && endpoint->transfer_complete ) {
					endpoint->transfer_complete(endpoint);
				}
			}

			const uint32_t endptcomplete_in_bit = USB0_ENDPTCOMPLETE_ETCE(1 << i);
			if( endptcomplete & endptcomplete_in_bit ) {
				usb_clear_endpoint_complete(endptcomplete_in_bit);
				usb_endpoint_t* const endpoint = 
					usb_endpoint_from_address(
						usb_endpoint_address(USB_TRANSFER_DIRECTION_IN, i)
					);
				if( endpoint && endpoint->transfer_complete ) {
					endpoint->transfer_complete(endpoint);
				}
			}
		}
	}
}

void usb0_isr() {
	const uint32_t status = usb_get_status();
	
	if( status == 0 ) {
		// Nothing to do.
		return;
	}
	
	if( status & USB0_USBSTS_D_UI ) {
		// USB:
		// - Completed transaction transfer descriptor has IOC set.
		// - Short packet detected.
		// - SETUP packet received.

		usb_check_for_setup_events();
		usb_check_for_transfer_events();
		
		// TODO: Reset ignored ENDPTSETUPSTAT and ENDPTCOMPLETE flags?
	}

	if( status & USB0_USBSTS_D_SRI ) {
		// Start Of Frame received.
	}

	if( status & USB0_USBSTS_D_PCI ) {
		// Port change detect:
		// Port controller entered full- or high-speed operational state.
	}

	if( status & USB0_USBSTS_D_SLI ) {
		// Device controller suspend.
	}

	if( status & USB0_USBSTS_D_URI ) {
		// USB reset received.
		usb_bus_reset(usb_device_usb0);
	}

	if( status & USB0_USBSTS_D_UEI ) {
		// USB error:
		// Completion of a USB transaction resulted in an error condition.
		// Set along with USBINT if the TD on which the error interrupt
		// occurred also had its interrupt on complete (IOC) bit set.
		// The device controller detects resume signalling only.
	}

	if( status & USB0_USBSTS_D_NAKI ) {
		// Both the TX/RX endpoint NAK bit and corresponding TX/RX endpoint
		// NAK enable bit are set.
	}
}<|MERGE_RESOLUTION|>--- conflicted
+++ resolved
@@ -91,35 +91,18 @@
 static void usb_wait_for_endpoint_priming_to_finish(const uint32_t mask) {
 	// Wait until controller has parsed new transfer descriptors and prepared
 	// receive buffers.
-<<<<<<< HEAD
-        while( USB0_ENDPTPRIME & mask );
-=======
 	while( USB0_ENDPTPRIME & mask );
->>>>>>> 4cd7662f
 }
 
 static void usb_flush_endpoints(const uint32_t mask) {
 	// Clear any primed buffers. If a packet is in progress, that transfer
 	// will continue until completion.
-<<<<<<< HEAD
-        USB0_ENDPTFLUSH = mask;
-=======
 	USB0_ENDPTFLUSH = mask;
->>>>>>> 4cd7662f
 }
 
 static void usb_wait_for_endpoint_flushing_to_finish(const uint32_t mask) {
 	// Wait until controller has flushed all endpoints / cleared any primed
 	// buffers.
-<<<<<<< HEAD
-        while( USB0_ENDPTFLUSH & mask );
-}
-
-static void usb_flush_primed_endpoints(const uint32_t mask) {
-        usb_wait_for_endpoint_priming_to_finish(mask);
-	usb_flush_endpoints(mask);
-        usb_wait_for_endpoint_flushing_to_finish(mask);
-=======
 	while( USB0_ENDPTFLUSH & mask );
 }
 
@@ -127,7 +110,6 @@
 	usb_wait_for_endpoint_priming_to_finish(mask);
 	usb_flush_endpoints(mask);
 	usb_wait_for_endpoint_flushing_to_finish(mask);
->>>>>>> 4cd7662f
 }
 
 static void usb_flush_all_primed_endpoints() {
@@ -223,11 +205,7 @@
 // the given endpoint, waiting until the endpoint has finished.
 void usb_endpoint_schedule_wait(
 	const usb_endpoint_t* const endpoint,
-<<<<<<< HEAD
-        usb_transfer_descriptor_t* const td
-=======
 	usb_transfer_descriptor_t* const td
->>>>>>> 4cd7662f
 ) {
 	// Ensure that endpoint is ready to be primed.
 	// It may have been flushed due to an aborted transaction.
@@ -235,11 +213,7 @@
 	while( usb_endpoint_is_ready(endpoint) );
 
 	td->next_dtd_pointer = USB_TD_NEXT_DTD_POINTER_TERMINATE;
-<<<<<<< HEAD
-	
-=======
-
->>>>>>> 4cd7662f
+
 	usb_endpoint_prime(endpoint, td);
 }
 
@@ -249,29 +223,6 @@
 // tail of the endpoint's TD queue. Moreover, the user is responsible
 // for setting the TERMINATE bit of next_dtd_pointer if needed.
 void usb_endpoint_schedule_append(
-<<<<<<< HEAD
-        const usb_endpoint_t* const endpoint,
-        usb_transfer_descriptor_t* const tail_td,
-        usb_transfer_descriptor_t* const new_td
-) {
-        bool done;
-
-        tail_td->next_dtd_pointer = new_td;
-
-        if (usb_endpoint_is_priming(endpoint)) {
-                return;
-        }
-
-        do {
-                USB0_USBCMD_D |= USB0_USBCMD_D_ATDTW;
-                done = usb_endpoint_is_ready(endpoint);
-        } while (!(USB0_USBCMD_D & USB0_USBCMD_D_ATDTW));
-    
-        USB0_USBCMD_D &= ~USB0_USBCMD_D_ATDTW;
-        if(!done) {
-                usb_endpoint_prime(endpoint, new_td);
-        }
-=======
 	const usb_endpoint_t* const endpoint,
 	usb_transfer_descriptor_t* const tail_td,
 	usb_transfer_descriptor_t* const new_td
@@ -293,18 +244,13 @@
 	if(!done) {
 		usb_endpoint_prime(endpoint, new_td);
 	}
->>>>>>> 4cd7662f
 }
 
 void usb_endpoint_flush(
 	const usb_endpoint_t* const endpoint
 ) {
 	const uint_fast8_t endpoint_number = usb_endpoint_number(endpoint->address);
-<<<<<<< HEAD
-        usb_queue_flush_endpoint(endpoint);
-=======
 	usb_queue_flush_endpoint(endpoint);
->>>>>>> 4cd7662f
 	if( usb_endpoint_is_in(endpoint->address) ) {
 		usb_flush_primed_endpoints(USB0_ENDPTFLUSH_FETB(1 << endpoint_number));
 	} else {
