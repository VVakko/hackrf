/*
 * Copyright 2012 Jared Boone
 *
 * This file is part of HackRF.
 *
 * This program is free software; you can redistribute it and/or modify
 * it under the terms of the GNU General Public License as published by
 * the Free Software Foundation; either version 2, or (at your option)
 * any later version.
 *
 * This program is distributed in the hope that it will be useful,
 * but WITHOUT ANY WARRANTY; without even the implied warranty of
 * MERCHANTABILITY or FITNESS FOR A PARTICULAR PURPOSE.  See the
 * GNU General Public License for more details.
 *
 * You should have received a copy of the GNU General Public License
 * along with this program; see the file COPYING.  If not, write to
 * the Free Software Foundation, Inc., 51 Franklin Street,
 * Boston, MA 02110-1301, USA.
 */

#include <stdint.h>
#include <stddef.h>

#include "usb_standard_request.h"

#include "usb.h"
#include "usb_type.h"
#include "usb_descriptor.h"
#include "usb_queue.h"

const uint8_t* usb_endpoint_descriptor(
	const usb_endpoint_t* const endpoint
) {
	const usb_configuration_t* const configuration = endpoint->device->configuration;
	if( configuration ) {
		const uint8_t* descriptor = configuration->descriptor;
		while( descriptor[0] != 0 ) {
			if( descriptor[1] == USB_DESCRIPTOR_TYPE_ENDPOINT ) {
				if( descriptor[2] == endpoint->address ) {
					return descriptor;
				}
			}
			descriptor += descriptor[0];
		}
	}
	
	return 0;
}
	
uint_fast16_t usb_endpoint_descriptor_max_packet_size(
	const uint8_t* const endpoint_descriptor
) {
	return (endpoint_descriptor[5] << 8) | endpoint_descriptor[4];
}

usb_transfer_type_t usb_endpoint_descriptor_transfer_type(
	const uint8_t* const endpoint_descriptor
) {
	return (endpoint_descriptor[3] & 0x3);
}

void (*usb_configuration_changed_cb)(usb_device_t* const) = NULL;

void usb_set_configuration_changed_cb(
	void (*callback)(usb_device_t* const)
) {
	usb_configuration_changed_cb = callback;
}

bool usb_set_configuration(
	usb_device_t* const device,
	const uint_fast8_t configuration_number
) {

	const usb_configuration_t* new_configuration = 0;
	if( configuration_number != 0 ) {
		
		// Locate requested configuration.
		if( device->configurations ) {
			usb_configuration_t** configurations = *(device->configurations);
			uint32_t i = 0;
			const usb_speed_t usb_speed_current = usb_speed(device);
			while( configurations[i] ) {
				if( (configurations[i]->speed == usb_speed_current) &&
				    (configurations[i]->number == configuration_number) ) {
					new_configuration = configurations[i];
					break;
				}
				i++;
			}
		}

		// Requested configuration not found: request error.
		if( new_configuration == 0 ) {
			return false;
		}
	}
	
	if( new_configuration != device->configuration ) {
		// Configuration changed.
		device->configuration = new_configuration;
	}

	if (usb_configuration_changed_cb)
		usb_configuration_changed_cb(device);

	return true;
}
	
static usb_request_status_t usb_send_descriptor(
	usb_endpoint_t* const endpoint,
	const uint8_t* const descriptor_data
) {
	const uint32_t setup_length = endpoint->setup.length;
	uint32_t descriptor_length = descriptor_data[0];
	if( descriptor_data[1] == USB_DESCRIPTOR_TYPE_CONFIGURATION ) {
		descriptor_length = (descriptor_data[3] << 8) | descriptor_data[2];
	}
<<<<<<< HEAD
	usb_transfer_schedule(
		endpoint->in,
		descriptor_data,
	 	(setup_length > descriptor_length) ? descriptor_length : setup_length,
		NULL
=======
	// We cast the const away but this shouldn't be a problem as this is a write transfer
	usb_transfer_schedule_block(
		endpoint->in,
		(uint8_t* const) descriptor_data,
	 	(setup_length > descriptor_length) ? descriptor_length : setup_length,
		NULL, NULL
>>>>>>> 4cd7662f
	);
	usb_transfer_schedule_ack(endpoint->out);
	return USB_REQUEST_STATUS_OK;
}

static usb_request_status_t usb_send_descriptor_string(
	usb_endpoint_t* const endpoint
) {
	uint_fast8_t index = endpoint->setup.value_l;
	for( uint_fast8_t i=0; usb_descriptor_strings[i] != 0; i++ ) {
		if( i == index ) {
			return usb_send_descriptor(endpoint, usb_descriptor_strings[i]);
		}
	}

	return USB_REQUEST_STATUS_STALL;
}

static usb_request_status_t usb_send_descriptor_config(
	usb_endpoint_t* const endpoint,
	usb_speed_t speed,
	const uint8_t config_num
) {
	usb_configuration_t** config = *(endpoint->device->configurations);
	unsigned int i = 0;
	for( ; *config != NULL; config++ ) {
		if( (*config)->speed == speed) {
			if (i == config_num) {
				return usb_send_descriptor(endpoint, (*config)->descriptor);
			} else {
				i++;
			}
		}
	}
	return USB_REQUEST_STATUS_STALL;
}

static usb_request_status_t usb_standard_request_get_descriptor_setup(
	usb_endpoint_t* const endpoint
) {
	switch( endpoint->setup.value_h ) {
	case USB_DESCRIPTOR_TYPE_DEVICE:
		return usb_send_descriptor(endpoint, usb_descriptor_device);
		
	case USB_DESCRIPTOR_TYPE_CONFIGURATION:
		// TODO: Duplicated code. Refactor.
		if( usb_speed(endpoint->device) == USB_SPEED_HIGH ) {
			return usb_send_descriptor_config(endpoint, USB_SPEED_HIGH, endpoint->setup.value_l);
		} else {
			return usb_send_descriptor_config(endpoint, USB_SPEED_FULL, endpoint->setup.value_l);
		}
	
	case USB_DESCRIPTOR_TYPE_DEVICE_QUALIFIER:
		return usb_send_descriptor(endpoint, usb_descriptor_device_qualifier);

	case USB_DESCRIPTOR_TYPE_OTHER_SPEED_CONFIGURATION:
		// TODO: Duplicated code. Refactor.
		if( usb_speed(endpoint->device) == USB_SPEED_HIGH ) {
			return usb_send_descriptor_config(endpoint, USB_SPEED_FULL, endpoint->setup.value_l);
		} else {
			return usb_send_descriptor_config(endpoint, USB_SPEED_HIGH, endpoint->setup.value_l);
		}
	
	case USB_DESCRIPTOR_TYPE_STRING:
		return usb_send_descriptor_string(endpoint);
		
	case USB_DESCRIPTOR_TYPE_INTERFACE:
	case USB_DESCRIPTOR_TYPE_ENDPOINT:
	default:
		return USB_REQUEST_STATUS_STALL;
	}
}

static usb_request_status_t usb_standard_request_get_descriptor(
	usb_endpoint_t* const endpoint,
	const usb_transfer_stage_t stage
) {
	switch( stage ) {
	case USB_TRANSFER_STAGE_SETUP:
		return usb_standard_request_get_descriptor_setup(endpoint);
		
	case USB_TRANSFER_STAGE_DATA:
	case USB_TRANSFER_STAGE_STATUS:
		return USB_REQUEST_STATUS_OK;

	default:
		return USB_REQUEST_STATUS_STALL;
	}
}

/*********************************************************************/

static usb_request_status_t usb_standard_request_set_address_setup(
	usb_endpoint_t* const endpoint
) {
	usb_set_address_deferred(endpoint->device, endpoint->setup.value_l);
	usb_transfer_schedule_ack(endpoint->in);
	return USB_REQUEST_STATUS_OK;
}

static usb_request_status_t usb_standard_request_set_address(
	usb_endpoint_t* const endpoint,
	const usb_transfer_stage_t stage
) {
	switch( stage ) {
	case USB_TRANSFER_STAGE_SETUP:
		return usb_standard_request_set_address_setup(endpoint);
		
	case USB_TRANSFER_STAGE_DATA:
	case USB_TRANSFER_STAGE_STATUS:
		/* NOTE: Not necessary to set address here, as DEVICEADR.USBADRA bit
		 * will cause controller to automatically perform set address
		 * operation on IN ACK.
		 */
		return USB_REQUEST_STATUS_OK;
		
	default:
		return USB_REQUEST_STATUS_STALL;
	}
}

/*********************************************************************/

static usb_request_status_t usb_standard_request_set_configuration_setup(
	usb_endpoint_t* const endpoint
) {
	const uint8_t usb_configuration = endpoint->setup.value_l;
	if( usb_set_configuration(endpoint->device, usb_configuration) ) {
		if( usb_configuration == 0 ) {
			// TODO: Should this be done immediately?
			usb_set_address_immediate(endpoint->device, 0);
		}
		usb_transfer_schedule_ack(endpoint->in);
		return USB_REQUEST_STATUS_OK;
	} else {
		return USB_REQUEST_STATUS_STALL;
	}
}

static usb_request_status_t usb_standard_request_set_configuration(
	usb_endpoint_t* const endpoint,
	const usb_transfer_stage_t stage
) {
	switch( stage ) {
	case USB_TRANSFER_STAGE_SETUP:
		return usb_standard_request_set_configuration_setup(endpoint);
		
	case USB_TRANSFER_STAGE_DATA:
	case USB_TRANSFER_STAGE_STATUS:
		return USB_REQUEST_STATUS_OK;
		
	default:
		return USB_REQUEST_STATUS_STALL;
	}
}

/*********************************************************************/

static usb_request_status_t usb_standard_request_get_configuration_setup(
	usb_endpoint_t* const endpoint
) {
	if( endpoint->setup.length == 1 ) {
		endpoint->buffer[0] = 0;
		if( endpoint->device->configuration ) {
			endpoint->buffer[0] = endpoint->device->configuration->number;
		}
<<<<<<< HEAD
		usb_transfer_schedule(endpoint->in, &endpoint->buffer, 1, NULL);
=======
		usb_transfer_schedule_block(endpoint->in, &endpoint->buffer, 1, NULL, NULL);
>>>>>>> 4cd7662f
		usb_transfer_schedule_ack(endpoint->out);
		return USB_REQUEST_STATUS_OK;
	} else {
		return USB_REQUEST_STATUS_STALL;
	}
}

static usb_request_status_t usb_standard_request_get_configuration(
	usb_endpoint_t* const endpoint,
	const usb_transfer_stage_t stage
) {
	switch( stage ) {
	case USB_TRANSFER_STAGE_SETUP:
		return usb_standard_request_get_configuration_setup(endpoint);
		
	case USB_TRANSFER_STAGE_DATA:
	case USB_TRANSFER_STAGE_STATUS:
		return USB_REQUEST_STATUS_OK;

	default:
		return USB_REQUEST_STATUS_STALL;
	}
}

/*********************************************************************/

usb_request_status_t usb_standard_request(
	usb_endpoint_t* const endpoint,
	const usb_transfer_stage_t stage
) {
	switch( endpoint->setup.request ) {
	case USB_STANDARD_REQUEST_GET_DESCRIPTOR:
		return usb_standard_request_get_descriptor(endpoint, stage);
	
	case USB_STANDARD_REQUEST_SET_ADDRESS:
		return usb_standard_request_set_address(endpoint, stage);
		
	case USB_STANDARD_REQUEST_SET_CONFIGURATION:
		return usb_standard_request_set_configuration(endpoint, stage);
		
	case USB_STANDARD_REQUEST_GET_CONFIGURATION:
		return usb_standard_request_get_configuration(endpoint, stage);

	default:
		return USB_REQUEST_STATUS_STALL;
	}
}<|MERGE_RESOLUTION|>--- conflicted
+++ resolved
@@ -117,20 +117,12 @@
 	if( descriptor_data[1] == USB_DESCRIPTOR_TYPE_CONFIGURATION ) {
 		descriptor_length = (descriptor_data[3] << 8) | descriptor_data[2];
 	}
-<<<<<<< HEAD
-	usb_transfer_schedule(
-		endpoint->in,
-		descriptor_data,
-	 	(setup_length > descriptor_length) ? descriptor_length : setup_length,
-		NULL
-=======
 	// We cast the const away but this shouldn't be a problem as this is a write transfer
 	usb_transfer_schedule_block(
 		endpoint->in,
 		(uint8_t* const) descriptor_data,
 	 	(setup_length > descriptor_length) ? descriptor_length : setup_length,
 		NULL, NULL
->>>>>>> 4cd7662f
 	);
 	usb_transfer_schedule_ack(endpoint->out);
 	return USB_REQUEST_STATUS_OK;
@@ -297,11 +289,7 @@
 		if( endpoint->device->configuration ) {
 			endpoint->buffer[0] = endpoint->device->configuration->number;
 		}
-<<<<<<< HEAD
-		usb_transfer_schedule(endpoint->in, &endpoint->buffer, 1, NULL);
-=======
 		usb_transfer_schedule_block(endpoint->in, &endpoint->buffer, 1, NULL, NULL);
->>>>>>> 4cd7662f
 		usb_transfer_schedule_ack(endpoint->out);
 		return USB_REQUEST_STATUS_OK;
 	} else {
