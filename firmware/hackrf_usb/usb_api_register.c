/*
 * Copyright 2012 Jared Boone
 * Copyright 2013 Benjamin Vernoux
 *
 * This file is part of HackRF.
 *
 * This program is free software; you can redistribute it and/or modify
 * it under the terms of the GNU General Public License as published by
 * the Free Software Foundation; either version 2, or (at your option)
 * any later version.
 *
 * This program is distributed in the hope that it will be useful,
 * but WITHOUT ANY WARRANTY; without even the implied warranty of
 * MERCHANTABILITY or FITNESS FOR A PARTICULAR PURPOSE.  See the
 * GNU General Public License for more details.
 *
 * You should have received a copy of the GNU General Public License
 * along with this program; see the file COPYING.  If not, write to
 * the Free Software Foundation, Inc., 51 Franklin Street,
 * Boston, MA 02110-1301, USA.
 */

#include "usb_api_register.h"

#include <hackrf_core.h>
#include <usb_queue.h>
#include <max2837.h>
<<<<<<< HEAD
#include <si5351c.h>

#ifndef RAD1O
=======
>>>>>>> 264e825a
#include <rffc5071.h>
#endif

#include <stddef.h>
#include <stdint.h>

#include <hackrf_core.h>

usb_request_status_t usb_vendor_request_write_max2837(
	usb_endpoint_t* const endpoint,
	const usb_transfer_stage_t stage
) {
	if( stage == USB_TRANSFER_STAGE_SETUP ) {
		if( endpoint->setup.index < MAX2837_NUM_REGS ) {
			if( endpoint->setup.value < MAX2837_DATA_REGS_MAX_VALUE ) {
				max2837_reg_write(&max2837, endpoint->setup.index, endpoint->setup.value);
				usb_transfer_schedule_ack(endpoint->in);
				return USB_REQUEST_STATUS_OK;
			}
		}
		return USB_REQUEST_STATUS_STALL;
	} else {
		return USB_REQUEST_STATUS_OK;
	}
}

usb_request_status_t usb_vendor_request_read_max2837(
	usb_endpoint_t* const endpoint,
	const usb_transfer_stage_t stage
) {
	if( stage == USB_TRANSFER_STAGE_SETUP ) {
		if( endpoint->setup.index < MAX2837_NUM_REGS ) {
			const uint16_t value = max2837_reg_read(&max2837, endpoint->setup.index);
			endpoint->buffer[0] = value & 0xff;
			endpoint->buffer[1] = value >> 8;
			usb_transfer_schedule_block(endpoint->in, &endpoint->buffer, 2,
						    NULL, NULL);
			usb_transfer_schedule_ack(endpoint->out);
			return USB_REQUEST_STATUS_OK;
		}
		return USB_REQUEST_STATUS_STALL;
	} else {
		return USB_REQUEST_STATUS_OK;
	}
}

usb_request_status_t usb_vendor_request_write_si5351c(
	usb_endpoint_t* const endpoint,
	const usb_transfer_stage_t stage
) {
	if( stage == USB_TRANSFER_STAGE_SETUP ) {
		if( endpoint->setup.index < 256 ) {
			if( endpoint->setup.value < 256 ) {
				si5351c_write_single(&clock_gen, endpoint->setup.index, endpoint->setup.value);
				usb_transfer_schedule_ack(endpoint->in);
				return USB_REQUEST_STATUS_OK;
			}
		}
		return USB_REQUEST_STATUS_STALL;
	} else {
		return USB_REQUEST_STATUS_OK;
	}
}

usb_request_status_t usb_vendor_request_read_si5351c(
	usb_endpoint_t* const endpoint,
	const usb_transfer_stage_t stage
) {
	if( stage == USB_TRANSFER_STAGE_SETUP ) {
		if( endpoint->setup.index < 256 ) {
			const uint8_t value = si5351c_read_single(&clock_gen, endpoint->setup.index);
			endpoint->buffer[0] = value;
			usb_transfer_schedule_block(endpoint->in, &endpoint->buffer, 1,
						    NULL, NULL);
			usb_transfer_schedule_ack(endpoint->out);
			return USB_REQUEST_STATUS_OK;
		}
		return USB_REQUEST_STATUS_STALL;
	} else {
		return USB_REQUEST_STATUS_OK;
	}
}

#ifndef RAD1O
usb_request_status_t usb_vendor_request_write_rffc5071(
	usb_endpoint_t* const endpoint,
	const usb_transfer_stage_t stage
) {
	if( stage == USB_TRANSFER_STAGE_SETUP ) 
	{
		if( endpoint->setup.index < RFFC5071_NUM_REGS ) 
		{
			rffc5071_reg_write(&rffc5072, endpoint->setup.index, endpoint->setup.value);
			usb_transfer_schedule_ack(endpoint->in);
			return USB_REQUEST_STATUS_OK;
		}
		return USB_REQUEST_STATUS_STALL;
	} else {
		return USB_REQUEST_STATUS_OK;
	}
}

usb_request_status_t usb_vendor_request_read_rffc5071(
	usb_endpoint_t* const endpoint,
	const usb_transfer_stage_t stage
) {
	uint16_t value;
	if( stage == USB_TRANSFER_STAGE_SETUP ) 
	{
		if( endpoint->setup.index < RFFC5071_NUM_REGS ) 
		{
			value = rffc5071_reg_read(&rffc5072, endpoint->setup.index);
			endpoint->buffer[0] = value & 0xff;
			endpoint->buffer[1] = value >> 8;
			usb_transfer_schedule_block(endpoint->in, &endpoint->buffer, 2,
						    NULL, NULL);
			usb_transfer_schedule_ack(endpoint->out);
			return USB_REQUEST_STATUS_OK;
		}
		return USB_REQUEST_STATUS_STALL;
	} else {
		return USB_REQUEST_STATUS_OK;
	}
}
#endif<|MERGE_RESOLUTION|>--- conflicted
+++ resolved
@@ -25,14 +25,7 @@
 #include <hackrf_core.h>
 #include <usb_queue.h>
 #include <max2837.h>
-<<<<<<< HEAD
-#include <si5351c.h>
-
-#ifndef RAD1O
-=======
->>>>>>> 264e825a
 #include <rffc5071.h>
-#endif
 
 #include <stddef.h>
 #include <stdint.h>
