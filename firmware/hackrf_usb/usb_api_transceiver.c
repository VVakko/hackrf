--- conflicted
+++ resolved
@@ -22,13 +22,8 @@
 
 #include "usb_api_transceiver.h"
 
-<<<<<<< HEAD
-#include <libopencm3/lpc43xx/gpio.h>
-
 #include "hackrf-ui.h"
 
-=======
->>>>>>> 264e825a
 #include <max2837.h>
 #include <rf_path.h>
 #include <tuning.h>
