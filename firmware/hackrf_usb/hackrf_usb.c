--- conflicted
+++ resolved
@@ -887,55 +887,15 @@
 void usb_configuration_changed(
 	usb_device_t* const device
 ) {
-<<<<<<< HEAD
 	set_transceiver_mode(transceiver_mode);
 	
 	if( device->configuration->number ) {
+		cpu_clock_pll1_max_speed();
 		gpio_set(PORT_LED1_3, PIN_LED1);
 	} else {
+		/* Configuration number equal 0 means usb bus reset. */
+		cpu_clock_pll1_low_speed();
 		gpio_clear(PORT_LED1_3, PIN_LED1);
-=======
-	const usb_configuration_t* new_configuration = 0;
-	if( configuration_number != 0 ) {
-		
-		// Locate requested configuration.
-		if( device->configurations ) {
-			usb_configuration_t** configurations = *(device->configurations);
-			uint32_t i = 0;
-			const usb_speed_t usb_speed_current = usb_speed(device);
-			while( configurations[i] ) {
-				if( (configurations[i]->speed == usb_speed_current) &&
-				    (configurations[i]->number == configuration_number) ) {
-					new_configuration = configurations[i];
-					break;
-				}
-				i++;
-			}
-		}
-
-		// Requested configuration not found: request error.
-		if( new_configuration == 0 ) {
-			return false;
-		}
-	}else
-    {
-        /* Configuration number equal 0 means usb bus reset, 
-        set MCU freq to low power consumption */
-        cpu_clock_pll1_low_speed();
-    }
-	
-	if( new_configuration != device->configuration ) {
-		// Configuration changed.
-		device->configuration = new_configuration;
-        cpu_clock_pll1_max_speed(); /* Switch MCU clock to max speed */
-		set_transceiver_mode(transceiver_mode);
-
-		if( device->configuration ) {
-			gpio_set(PORT_LED1_3, PIN_LED1);
-		} else {
-			gpio_clear(PORT_LED1_3, PIN_LED1);
-		}
->>>>>>> 24ed48d9
 	}
 };
 
@@ -1008,8 +968,7 @@
 	pin_setup();
 	enable_1v8_power();
 	cpu_clock_init();
-    cpu_clock_pll1_low_speed();
-    
+
 	usb_peripheral_reset();
 	
 	usb_device_init(0, &usb_device);
