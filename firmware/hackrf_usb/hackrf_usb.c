/*
 * Copyright 2012 Jared Boone
 * Copyright 2013 Benjamin Vernoux
 *
 * This file is part of HackRF.
 *
 * This program is free software; you can redistribute it and/or modify
 * it under the terms of the GNU General Public License as published by
 * the Free Software Foundation; either version 2, or (at your option)
 * any later version.
 *
 * This program is distributed in the hope that it will be useful,
 * but WITHOUT ANY WARRANTY; without even the implied warranty of
 * MERCHANTABILITY or FITNESS FOR A PARTICULAR PURPOSE.  See the
 * GNU General Public License for more details.
 *
 * You should have received a copy of the GNU General Public License
 * along with this program; see the file COPYING.  If not, write to
 * the Free Software Foundation, Inc., 51 Franklin Street,
 * Boston, MA 02110-1301, USA.
 */

#include <stddef.h>

#include <libopencm3/lpc43xx/m4/nvic.h>

#include <streaming.h>

#include "tuning.h"

#include "usb.h"
#include "usb_standard_request.h"

#include <rom_iap.h>
#include "usb_descriptor.h"

#include "usb_device.h"
#include "usb_endpoint.h"
#include "usb_api_board_info.h"
#include "usb_api_cpld.h"
#include "usb_api_register.h"
#include "usb_api_spiflash.h"
#include "usb_api_operacake.h"
#include "operacake.h"
#include "usb_api_sweep.h"
#include "usb_api_transceiver.h"
#include "usb_bulk_buffer.h"
 
<<<<<<< HEAD
#include "hackrf-ui.h"

static volatile transceiver_mode_t _transceiver_mode = TRANSCEIVER_MODE_OFF;

void set_transceiver_mode(const transceiver_mode_t new_transceiver_mode) {
	baseband_streaming_disable(&sgpio_config);
	
	usb_endpoint_disable(&usb_endpoint_bulk_in);
	usb_endpoint_disable(&usb_endpoint_bulk_out);
	
	_transceiver_mode = new_transceiver_mode;
	
	if( _transceiver_mode == TRANSCEIVER_MODE_RX ) {
		led_off(LED3);
		led_on(LED2);
		usb_endpoint_init(&usb_endpoint_bulk_in);
		rf_path_set_direction(&rf_path, RF_PATH_DIRECTION_RX);
		vector_table.irq[NVIC_SGPIO_IRQ] = sgpio_isr_rx;
	} else if (_transceiver_mode == TRANSCEIVER_MODE_TX) {
		led_off(LED2);
		led_on(LED3);
		usb_endpoint_init(&usb_endpoint_bulk_out);
		rf_path_set_direction(&rf_path, RF_PATH_DIRECTION_TX);
		vector_table.irq[NVIC_SGPIO_IRQ] = sgpio_isr_tx;
	} else {
		led_off(LED2);
		led_off(LED3);
		rf_path_set_direction(&rf_path, RF_PATH_DIRECTION_OFF);
		vector_table.irq[NVIC_SGPIO_IRQ] = sgpio_isr_rx;
	}

	if( _transceiver_mode != TRANSCEIVER_MODE_OFF ) {
		si5351c_activate_best_clock_source(&clock_gen);
		baseband_streaming_enable(&sgpio_config);
	}
}

transceiver_mode_t transceiver_mode(void) {
	return _transceiver_mode;
}

usb_request_status_t usb_vendor_request_set_transceiver_mode(
	usb_endpoint_t* const endpoint,
	const usb_transfer_stage_t stage
) {
	if( stage == USB_TRANSFER_STAGE_SETUP ) {
		switch( endpoint->setup.value ) {
		case TRANSCEIVER_MODE_OFF:
		case TRANSCEIVER_MODE_RX:
		case TRANSCEIVER_MODE_TX:
			set_transceiver_mode(endpoint->setup.value);
			usb_transfer_schedule_ack(endpoint->in);
			return USB_REQUEST_STATUS_OK;
		case TRANSCEIVER_MODE_CPLD_UPDATE:
			usb_endpoint_init(&usb_endpoint_bulk_out);
			start_cpld_update = true;
			usb_transfer_schedule_ack(endpoint->in);
			return USB_REQUEST_STATUS_OK;
		default:
			return USB_REQUEST_STATUS_STALL;
		}
	} else {
		return USB_REQUEST_STATUS_OK;
	}
}

=======
>>>>>>> 43631443
static const usb_request_handler_fn vendor_request_handler[] = {
	NULL,
	usb_vendor_request_set_transceiver_mode,
	usb_vendor_request_write_max2837,
	usb_vendor_request_read_max2837,
	usb_vendor_request_write_si5351c,
	usb_vendor_request_read_si5351c,
	usb_vendor_request_set_sample_rate_frac,
	usb_vendor_request_set_baseband_filter_bandwidth,
#ifdef RAD1O
    NULL,
    NULL,
#else
	usb_vendor_request_write_rffc5071,
	usb_vendor_request_read_rffc5071,
#endif
	usb_vendor_request_erase_spiflash,
	usb_vendor_request_write_spiflash,
	usb_vendor_request_read_spiflash,
	NULL, // used to be write_cpld
	usb_vendor_request_read_board_id,
	usb_vendor_request_read_version_string,
	usb_vendor_request_set_freq,
	usb_vendor_request_set_amp_enable,
	usb_vendor_request_read_partid_serialno,
	usb_vendor_request_set_lna_gain,
	usb_vendor_request_set_vga_gain,
	usb_vendor_request_set_txvga_gain,
	NULL, // was set_if_freq
#ifdef HACKRF_ONE
	usb_vendor_request_set_antenna_enable,
#else
	NULL,
#endif
	usb_vendor_request_set_freq_explicit,
	usb_vendor_request_read_wcid,  // USB_WCID_VENDOR_REQ
	usb_vendor_request_init_sweep,
	usb_vendor_request_operacake_get_boards,
	usb_vendor_request_operacake_set_ports,
	usb_vendor_request_set_hw_sync_mode,
	usb_vendor_request_reset
};

static const uint32_t vendor_request_handler_count =
	sizeof(vendor_request_handler) / sizeof(vendor_request_handler[0]);

usb_request_status_t usb_vendor_request(
	usb_endpoint_t* const endpoint,
	const usb_transfer_stage_t stage
) {
	usb_request_status_t status = USB_REQUEST_STATUS_STALL;
	
	if( endpoint->setup.request < vendor_request_handler_count ) {
		usb_request_handler_fn handler = vendor_request_handler[endpoint->setup.request];
		if( handler ) {
			status = handler(endpoint, stage);
		}
	}
	
	return status;
}

const usb_request_handlers_t usb_request_handlers = {
	.standard = usb_standard_request,
	.class = 0,
	.vendor = usb_vendor_request,
	.reserved = 0,
};

void usb_configuration_changed(
	usb_device_t* const device
) {
	/* Reset transceiver to idle state until other commands are received */
	set_transceiver_mode(TRANSCEIVER_MODE_OFF);
	if( device->configuration->number == 1 ) {
		// transceiver configuration
		cpu_clock_pll1_max_speed();
		led_on(LED1);
	} else {
		/* Configuration number equal 0 means usb bus reset. */
		cpu_clock_pll1_low_speed();
		led_off(LED1);
	}
}

void usb_set_descriptor_by_serial_number(void)
{
	iap_cmd_res_t iap_cmd_res;
	
	/* Read IAP Serial Number Identification */
	iap_cmd_res.cmd_param.command_code = IAP_CMD_READ_SERIAL_NO;
	iap_cmd_call(&iap_cmd_res);
	
	if (iap_cmd_res.status_res.status_ret == CMD_SUCCESS) {
		usb_descriptor_string_serial_number[0] = USB_DESCRIPTOR_STRING_SERIAL_BUF_LEN;
		usb_descriptor_string_serial_number[1] = USB_DESCRIPTOR_TYPE_STRING;
		
		/* 32 characters of serial number, convert to UTF-16LE */
		for (size_t i=0; i<USB_DESCRIPTOR_STRING_SERIAL_LEN; i++) {
			const uint_fast8_t nibble = (iap_cmd_res.status_res.iap_result[i >> 3] >> (28 - (i & 7) * 4)) & 0xf;
			const char c = (nibble > 9) ? ('a' + nibble - 10) : ('0' + nibble);
			usb_descriptor_string_serial_number[2 + i * 2] = c;
			usb_descriptor_string_serial_number[3 + i * 2] = 0x00;
		}
	} else {
		usb_descriptor_string_serial_number[0] = 2;
		usb_descriptor_string_serial_number[1] = USB_DESCRIPTOR_TYPE_STRING;
	}
}

int main(void) {
	pin_setup();
	enable_1v8_power();
#if (defined HACKRF_ONE || defined RAD1O)
	enable_rf_power();
	delay(1000000);
#endif
	cpu_clock_init();

	usb_set_descriptor_by_serial_number();

	usb_set_configuration_changed_cb(usb_configuration_changed);
	usb_peripheral_reset();
	
	usb_device_init(0, &usb_device);
	
	usb_queue_init(&usb_endpoint_control_out_queue);
	usb_queue_init(&usb_endpoint_control_in_queue);
	usb_queue_init(&usb_endpoint_bulk_out_queue);
	usb_queue_init(&usb_endpoint_bulk_in_queue);

	usb_endpoint_init(&usb_endpoint_control_out);
	usb_endpoint_init(&usb_endpoint_control_in);
	
	nvic_set_priority(NVIC_USB0_IRQ, 255);

	hackrf_ui_init();

	usb_run(&usb_device);
	
	rf_path_init(&rf_path);
	operacake_init();

	unsigned int phase = 0;

	while(true) {
		// Check whether we need to initiate a CPLD update
		if (start_cpld_update)
			cpld_update();

		// Check whether we need to initiate sweep mode
		if (start_sweep_mode) {
			start_sweep_mode = false;
			sweep_mode();
		}

		start_streaming_on_hw_sync();

		// Set up IN transfer of buffer 0.
		if ( usb_bulk_buffer_offset >= 16384
		     && phase == 1
		     && transceiver_mode() != TRANSCEIVER_MODE_OFF) {
			usb_transfer_schedule_block(
				(transceiver_mode() == TRANSCEIVER_MODE_RX)
				? &usb_endpoint_bulk_in : &usb_endpoint_bulk_out,
				&usb_bulk_buffer[0x0000],
				0x4000,
				NULL, NULL
				);
			phase = 0;
		}

		// Set up IN transfer of buffer 1.
		if ( usb_bulk_buffer_offset < 16384
		     && phase == 0
		     && transceiver_mode() != TRANSCEIVER_MODE_OFF) {
			usb_transfer_schedule_block(
				(transceiver_mode() == TRANSCEIVER_MODE_RX)
				? &usb_endpoint_bulk_in : &usb_endpoint_bulk_out,
				&usb_bulk_buffer[0x4000],
				0x4000,
				NULL, NULL
			);
			phase = 1;
		}
	}

	return 0;
}<|MERGE_RESOLUTION|>--- conflicted
+++ resolved
@@ -46,75 +46,8 @@
 #include "usb_api_transceiver.h"
 #include "usb_bulk_buffer.h"
  
-<<<<<<< HEAD
 #include "hackrf-ui.h"
 
-static volatile transceiver_mode_t _transceiver_mode = TRANSCEIVER_MODE_OFF;
-
-void set_transceiver_mode(const transceiver_mode_t new_transceiver_mode) {
-	baseband_streaming_disable(&sgpio_config);
-	
-	usb_endpoint_disable(&usb_endpoint_bulk_in);
-	usb_endpoint_disable(&usb_endpoint_bulk_out);
-	
-	_transceiver_mode = new_transceiver_mode;
-	
-	if( _transceiver_mode == TRANSCEIVER_MODE_RX ) {
-		led_off(LED3);
-		led_on(LED2);
-		usb_endpoint_init(&usb_endpoint_bulk_in);
-		rf_path_set_direction(&rf_path, RF_PATH_DIRECTION_RX);
-		vector_table.irq[NVIC_SGPIO_IRQ] = sgpio_isr_rx;
-	} else if (_transceiver_mode == TRANSCEIVER_MODE_TX) {
-		led_off(LED2);
-		led_on(LED3);
-		usb_endpoint_init(&usb_endpoint_bulk_out);
-		rf_path_set_direction(&rf_path, RF_PATH_DIRECTION_TX);
-		vector_table.irq[NVIC_SGPIO_IRQ] = sgpio_isr_tx;
-	} else {
-		led_off(LED2);
-		led_off(LED3);
-		rf_path_set_direction(&rf_path, RF_PATH_DIRECTION_OFF);
-		vector_table.irq[NVIC_SGPIO_IRQ] = sgpio_isr_rx;
-	}
-
-	if( _transceiver_mode != TRANSCEIVER_MODE_OFF ) {
-		si5351c_activate_best_clock_source(&clock_gen);
-		baseband_streaming_enable(&sgpio_config);
-	}
-}
-
-transceiver_mode_t transceiver_mode(void) {
-	return _transceiver_mode;
-}
-
-usb_request_status_t usb_vendor_request_set_transceiver_mode(
-	usb_endpoint_t* const endpoint,
-	const usb_transfer_stage_t stage
-) {
-	if( stage == USB_TRANSFER_STAGE_SETUP ) {
-		switch( endpoint->setup.value ) {
-		case TRANSCEIVER_MODE_OFF:
-		case TRANSCEIVER_MODE_RX:
-		case TRANSCEIVER_MODE_TX:
-			set_transceiver_mode(endpoint->setup.value);
-			usb_transfer_schedule_ack(endpoint->in);
-			return USB_REQUEST_STATUS_OK;
-		case TRANSCEIVER_MODE_CPLD_UPDATE:
-			usb_endpoint_init(&usb_endpoint_bulk_out);
-			start_cpld_update = true;
-			usb_transfer_schedule_ack(endpoint->in);
-			return USB_REQUEST_STATUS_OK;
-		default:
-			return USB_REQUEST_STATUS_STALL;
-		}
-	} else {
-		return USB_REQUEST_STATUS_OK;
-	}
-}
-
-=======
->>>>>>> 43631443
 static const usb_request_handler_fn vendor_request_handler[] = {
 	NULL,
 	usb_vendor_request_set_transceiver_mode,
