--- conflicted
+++ resolved
@@ -246,15 +246,7 @@
 
 	usb_run(&usb_device);
 	
-<<<<<<< HEAD
-
-	ssp1_init();
-
-
-	rf_path_init();
-=======
 	rf_path_init(&rf_path);
->>>>>>> 264e825a
 
 	unsigned int phase = 0;
 	while(true) {
