/*
 * Copyright 2012 Jared Boone
 * Copyright 2013 Benjamin Vernoux
 *
 * This file is part of HackRF.
 *
 * This program is free software; you can redistribute it and/or modify
 * it under the terms of the GNU General Public License as published by
 * the Free Software Foundation; either version 2, or (at your option)
 * any later version.
 *
 * This program is distributed in the hope that it will be useful,
 * but WITHOUT ANY WARRANTY; without even the implied warranty of
 * MERCHANTABILITY or FITNESS FOR A PARTICULAR PURPOSE.  See the
 * GNU General Public License for more details.
 *
 * You should have received a copy of the GNU General Public License
 * along with this program; see the file COPYING.  If not, write to
 * the Free Software Foundation, Inc., 51 Franklin Street,
 * Boston, MA 02110-1301, USA.
 */

#include <string.h>

#include <libopencm3/cm3/vector.h>

#include <libopencm3/lpc43xx/cgu.h>
#include <libopencm3/lpc43xx/gpio.h>
#include <libopencm3/lpc43xx/m4/nvic.h>
#include <libopencm3/lpc43xx/sgpio.h>

#include <hackrf_core.h>
#include <si5351c.h>
#include <max5864.h>
#include <max2837.h>
#include <rffc5071.h>
#include <w25q80bv.h>
#include <cpld_jtag.h>
#include <sgpio.h>
#include <rom_iap.h>

#include "usb.h"
#include "usb_type.h"
#include "usb_queue.h"
#include "usb_request.h"
#include "usb_descriptor.h"
#include "usb_standard_request.h"

#include "rf_path.h"
#include "tuning.h"
#include "sgpio_isr.h"
#include "usb_bulk_buffer.h"

static volatile transceiver_mode_t transceiver_mode = TRANSCEIVER_MODE_OFF;

static volatile bool start_cpld_update = false;
uint8_t cpld_xsvf_buffer[512];
volatile bool cpld_wait = false;

uint8_t spiflash_buffer[W25Q80BV_PAGE_LEN];
char version_string[] = VERSION_STRING;

typedef struct {
	uint32_t freq_mhz;
	uint32_t freq_hz;
} set_freq_params_t;

set_freq_params_t set_freq_params;

typedef struct {
	uint32_t freq_hz;
	uint32_t divider;
} set_sample_r_params_t;

set_sample_r_params_t set_sample_r_params;

<<<<<<< HEAD
static void usb_init_buffers_bulk() {
	usb_td_bulk[0].next_dtd_pointer = USB_TD_NEXT_DTD_POINTER_TERMINATE;
	usb_td_bulk[0].total_bytes
		= USB_TD_DTD_TOKEN_TOTAL_BYTES(16384)
		| USB_TD_DTD_TOKEN_MULTO(0)
		;
	usb_td_bulk[0].buffer_pointer_page[0] = (uint32_t)&usb_bulk_buffer[0x0000];
	usb_td_bulk[0].buffer_pointer_page[1] = (uint32_t)&usb_bulk_buffer[0x1000];
	usb_td_bulk[0].buffer_pointer_page[2] = (uint32_t)&usb_bulk_buffer[0x2000];
	usb_td_bulk[0].buffer_pointer_page[3] = (uint32_t)&usb_bulk_buffer[0x3000];
	usb_td_bulk[0].buffer_pointer_page[4] = (uint32_t)&usb_bulk_buffer[0x4000];

	usb_td_bulk[1].next_dtd_pointer = USB_TD_NEXT_DTD_POINTER_TERMINATE;
	usb_td_bulk[1].total_bytes
		= USB_TD_DTD_TOKEN_TOTAL_BYTES(16384)
		| USB_TD_DTD_TOKEN_MULTO(0)
		;
	usb_td_bulk[1].buffer_pointer_page[0] = (uint32_t)&usb_bulk_buffer[0x4000];
	usb_td_bulk[1].buffer_pointer_page[1] = (uint32_t)&usb_bulk_buffer[0x5000];
	usb_td_bulk[1].buffer_pointer_page[2] = (uint32_t)&usb_bulk_buffer[0x6000];
	usb_td_bulk[1].buffer_pointer_page[3] = (uint32_t)&usb_bulk_buffer[0x7000];
	usb_td_bulk[1].buffer_pointer_page[4] = (uint32_t)&usb_bulk_buffer[0x8000];
}

void usb_endpoint_schedule_no_int(
	const usb_endpoint_t* const endpoint,
	usb_transfer_descriptor_t* const td
) {
	// Ensure that endpoint is ready to be primed.
	// It may have been flushed due to an aborted transaction.
	// TODO: This should be preceded by a flush?
	while( usb_endpoint_is_ready(endpoint) );

	// Configure a transfer.
	td->total_bytes =
		  USB_TD_DTD_TOKEN_TOTAL_BYTES(16384)
		/*| USB_TD_DTD_TOKEN_IOC*/
		| USB_TD_DTD_TOKEN_MULTO(0)
		| USB_TD_DTD_TOKEN_STATUS_ACTIVE
		;
	
	usb_endpoint_prime(endpoint, td);
=======
uint8_t switchctrl = 0;

void update_switches(void)
{
	if (transceiver_mode == TRANSCEIVER_MODE_RX) {
		rffc5071_rx(switchctrl);
	} else if (transceiver_mode == TRANSCEIVER_MODE_TX) {
		rffc5071_tx(switchctrl);
	}
}

#define FREQ_ONE_MHZ     (1000*1000)

#define MIN_LP_FREQ_MHZ (5)
#define MAX_LP_FREQ_MHZ (2300)

#define MIN_BYPASS_FREQ_MHZ (2300)
#define MAX_BYPASS_FREQ_MHZ (2700)

#define MIN_HP_FREQ_MHZ (2700)
#define MAX_HP_FREQ_MHZ (6800)

static uint32_t MAX2837_FREQ_NOMINAL_HZ=2600000000;
#define MAX2837_FREQ_NOMINAL_MHZ (MAX2837_FREQ_NOMINAL_HZ / FREQ_ONE_MHZ)

uint32_t freq_mhz_cache=100, freq_hz_cache=0;
/*
 * Set freq/tuning between 5MHz to 6800 MHz (less than 16bits really used)
 * hz between 0 to 999999 Hz (not checked)
 * return false on error or true if success.
 */
bool set_freq(uint32_t freq_mhz, uint32_t freq_hz)
{
	bool success;
	uint32_t RFFC5071_freq_mhz;
	uint32_t MAX2837_freq_hz;
	uint32_t real_RFFC5071_freq_hz;
	uint32_t tmp_hz;

	success = true;

	gpio_clear(PORT_XCVR_ENABLE, (PIN_XCVR_RXENABLE | PIN_XCVR_TXENABLE));
	if(freq_mhz >= MIN_LP_FREQ_MHZ)
	{
		if(freq_mhz < MAX_LP_FREQ_MHZ)
		{
			switchctrl &= ~(SWITCHCTRL_HP | SWITCHCTRL_MIX_BYPASS);

			RFFC5071_freq_mhz = MAX2837_FREQ_NOMINAL_MHZ - freq_mhz;
			/* Set Freq and read real freq */
			real_RFFC5071_freq_hz = rffc5071_set_frequency(RFFC5071_freq_mhz);
			if(real_RFFC5071_freq_hz < RFFC5071_freq_mhz * FREQ_ONE_MHZ)
			{
				tmp_hz = -(RFFC5071_freq_mhz  * FREQ_ONE_MHZ - real_RFFC5071_freq_hz);
			}else
			{
				tmp_hz = (real_RFFC5071_freq_hz - RFFC5071_freq_mhz  * FREQ_ONE_MHZ);
			}
			MAX2837_freq_hz = MAX2837_FREQ_NOMINAL_HZ + tmp_hz + freq_hz;
			max2837_set_frequency(MAX2837_freq_hz);
			update_switches();
		}else if( (freq_mhz >= MIN_BYPASS_FREQ_MHZ) && (freq_mhz < MAX_BYPASS_FREQ_MHZ) )
		{
			switchctrl |= SWITCHCTRL_MIX_BYPASS;

			MAX2837_freq_hz = (freq_mhz * FREQ_ONE_MHZ) + freq_hz;
			/* RFFC5071_freq_mhz <= not used in Bypass mode */
			max2837_set_frequency(MAX2837_freq_hz);
			update_switches();
		}else if(  (freq_mhz >= MIN_HP_FREQ_MHZ) && (freq_mhz < MAX_HP_FREQ_MHZ) )
		{
			switchctrl &= ~SWITCHCTRL_MIX_BYPASS;
			switchctrl |= SWITCHCTRL_HP;

			RFFC5071_freq_mhz = freq_mhz - MAX2837_FREQ_NOMINAL_MHZ;
			/* Set Freq and read real freq */
			real_RFFC5071_freq_hz = rffc5071_set_frequency(RFFC5071_freq_mhz);
			if(real_RFFC5071_freq_hz < RFFC5071_freq_mhz * FREQ_ONE_MHZ)
			{
				tmp_hz = (RFFC5071_freq_mhz * FREQ_ONE_MHZ - real_RFFC5071_freq_hz);
			}else
			{
				tmp_hz = -(real_RFFC5071_freq_hz - RFFC5071_freq_mhz * FREQ_ONE_MHZ);
			}
			MAX2837_freq_hz = MAX2837_FREQ_NOMINAL_HZ + tmp_hz + freq_hz;
			max2837_set_frequency(MAX2837_freq_hz);
			update_switches();
		}else
		{
			/* Error freq_mhz too high */
			success = false;
		}
	}else
	{
		/* Error freq_mhz too low */
		success = false;
	}
	if(transceiver_mode == TRANSCEIVER_MODE_RX)
		gpio_set(PORT_XCVR_ENABLE, PIN_XCVR_RXENABLE);
	else if(transceiver_mode == TRANSCEIVER_MODE_TX)
		gpio_set(PORT_XCVR_ENABLE, PIN_XCVR_TXENABLE);
	
	freq_mhz_cache = freq_mhz;
	freq_hz_cache = freq_hz;
	return success;
>>>>>>> d13e80b5
}

usb_configuration_t usb_configuration_high_speed = {
	.number = 1,
	.speed = USB_SPEED_HIGH,
	.descriptor = usb_descriptor_configuration_high_speed,
};

usb_configuration_t usb_configuration_full_speed = {
	.number = 1,
	.speed = USB_SPEED_FULL,
	.descriptor = usb_descriptor_configuration_full_speed,
};

usb_configuration_t usb_configuration_cpld_update_full_speed = {
	.number = 2,
	.speed = USB_SPEED_FULL,
	.descriptor = usb_descriptor_configuration_cpld_update_full_speed,
};

usb_configuration_t usb_configuration_cpld_update_high_speed = {
	.number = 2,
	.speed = USB_SPEED_HIGH,
	.descriptor = usb_descriptor_configuration_cpld_update_high_speed,
};

usb_configuration_t* usb_configurations[] = {
	&usb_configuration_high_speed,
	&usb_configuration_full_speed,
	&usb_configuration_cpld_update_full_speed,
	&usb_configuration_cpld_update_high_speed,
	0,
};

usb_device_t usb_device = {
	.descriptor = usb_descriptor_device,
	.configurations = &usb_configurations,
	.configuration = 0,
};

usb_endpoint_t usb_endpoint_control_out;
usb_endpoint_t usb_endpoint_control_in;

usb_endpoint_t usb_endpoint_control_out = {
	.address = 0x00,
	.device = &usb_device,
	.in = &usb_endpoint_control_in,
	.out = &usb_endpoint_control_out,
	.setup_complete = usb_setup_complete,
	.transfer_complete = usb_control_out_complete,
};
USB_DEFINE_QUEUE(usb_endpoint_control_out, 4);

usb_endpoint_t usb_endpoint_control_in = {
	.address = 0x80,
	.device = &usb_device,
	.in = &usb_endpoint_control_in,
	.out = &usb_endpoint_control_out,
	.setup_complete = 0,
	.transfer_complete = usb_control_in_complete,
};
static USB_DEFINE_QUEUE(usb_endpoint_control_in, 4);

// NOTE: Endpoint number for IN and OUT are different. I wish I had some
// evidence that having BULK IN and OUT on separate endpoint numbers was
// actually a good idea. Seems like everybody does it that way, but why?

usb_endpoint_t usb_endpoint_bulk_in = {
	.address = 0x81,
	.device = &usb_device,
	.in = &usb_endpoint_bulk_in,
	.out = 0,
	.setup_complete = 0,
	.transfer_complete = usb_queue_transfer_complete
};
static USB_DEFINE_QUEUE(usb_endpoint_bulk_in, 4);

usb_endpoint_t usb_endpoint_bulk_out = {
	.address = 0x02,
	.device = &usb_device,
	.in = 0,
	.out = &usb_endpoint_bulk_out,
	.setup_complete = 0,
	.transfer_complete = usb_queue_transfer_complete
};
static USB_DEFINE_QUEUE(usb_endpoint_bulk_out, 4);

void baseband_streaming_disable() {
	sgpio_cpld_stream_disable();

	nvic_disable_irq(NVIC_SGPIO_IRQ);
	
	usb_endpoint_disable(&usb_endpoint_bulk_in);
	usb_endpoint_disable(&usb_endpoint_bulk_out);
}

void set_transceiver_mode(const transceiver_mode_t new_transceiver_mode) {
	baseband_streaming_disable();
	
	transceiver_mode = new_transceiver_mode;
	
	if( transceiver_mode == TRANSCEIVER_MODE_RX ) {
		gpio_clear(PORT_LED1_3, PIN_LED3);
		gpio_set(PORT_LED1_3, PIN_LED2);
		usb_endpoint_init(&usb_endpoint_bulk_in);

		rf_path_set_direction(RF_PATH_DIRECTION_RX);
		max2837_start();
		max2837_rx();
	} else if (transceiver_mode == TRANSCEIVER_MODE_TX) {
		gpio_clear(PORT_LED1_3, PIN_LED2);
		gpio_set(PORT_LED1_3, PIN_LED3);
		usb_endpoint_init(&usb_endpoint_bulk_out);

		rf_path_set_direction(RF_PATH_DIRECTION_TX);
		max2837_start();
		max2837_tx();
	} else {
		gpio_clear(PORT_LED1_3, PIN_LED2);
		gpio_clear(PORT_LED1_3, PIN_LED3);
		rf_path_set_direction(RF_PATH_DIRECTION_OFF);
		max2837_stop();
		return;
	}

	sgpio_configure(transceiver_mode, true);

	if( transceiver_mode != TRANSCEIVER_MODE_OFF ) {
		vector_table_entry_t sgpio_isr_fn = sgpio_isr_rx;
		if( transceiver_mode == TRANSCEIVER_MODE_TX ) {
			sgpio_isr_fn = sgpio_isr_tx;
		}
		vector_table.irq[NVIC_SGPIO_IRQ] = sgpio_isr_fn;
		
		nvic_set_priority(NVIC_SGPIO_IRQ, 0);
		nvic_enable_irq(NVIC_SGPIO_IRQ);
		SGPIO_SET_EN_1 = (1 << SGPIO_SLICE_A);

	    sgpio_cpld_stream_enable();
	}
}

usb_request_status_t usb_vendor_request_set_transceiver_mode(
	usb_endpoint_t* const endpoint,
	const usb_transfer_stage_t stage
) {
	if( stage == USB_TRANSFER_STAGE_SETUP ) {
		switch( endpoint->setup.value ) {
		case TRANSCEIVER_MODE_OFF:
		case TRANSCEIVER_MODE_RX:
		case TRANSCEIVER_MODE_TX:
			set_transceiver_mode(endpoint->setup.value);
			usb_transfer_schedule_ack(endpoint->in);
			return USB_REQUEST_STATUS_OK;
		default:
			return USB_REQUEST_STATUS_STALL;
		}
	} else {
		return USB_REQUEST_STATUS_OK;
	}
}

usb_request_status_t usb_vendor_request_write_max2837(
	usb_endpoint_t* const endpoint,
	const usb_transfer_stage_t stage
) {
	if( stage == USB_TRANSFER_STAGE_SETUP ) {
		if( endpoint->setup.index < MAX2837_NUM_REGS ) {
			if( endpoint->setup.value < MAX2837_DATA_REGS_MAX_VALUE ) {
				max2837_reg_write(endpoint->setup.index, endpoint->setup.value);
				usb_transfer_schedule_ack(endpoint->in);
				return USB_REQUEST_STATUS_OK;
			}
		}
		return USB_REQUEST_STATUS_STALL;
	} else {
		return USB_REQUEST_STATUS_OK;
	}
}

usb_request_status_t usb_vendor_request_read_max2837(
	usb_endpoint_t* const endpoint,
	const usb_transfer_stage_t stage
) {
	if( stage == USB_TRANSFER_STAGE_SETUP ) {
		if( endpoint->setup.index < MAX2837_NUM_REGS ) {
			const uint16_t value = max2837_reg_read(endpoint->setup.index);
			endpoint->buffer[0] = value & 0xff;
			endpoint->buffer[1] = value >> 8;
			usb_transfer_schedule_block(endpoint->in, &endpoint->buffer, 2,
						    NULL, NULL);
			usb_transfer_schedule_ack(endpoint->out);
			return USB_REQUEST_STATUS_OK;
		}
		return USB_REQUEST_STATUS_STALL;
	} else {
		return USB_REQUEST_STATUS_OK;
	}
}

usb_request_status_t usb_vendor_request_write_si5351c(
	usb_endpoint_t* const endpoint,
	const usb_transfer_stage_t stage
) {
	if( stage == USB_TRANSFER_STAGE_SETUP ) {
		if( endpoint->setup.index < 256 ) {
			if( endpoint->setup.value < 256 ) {
				si5351c_write_single(endpoint->setup.index, endpoint->setup.value);
				usb_transfer_schedule_ack(endpoint->in);
				return USB_REQUEST_STATUS_OK;
			}
		}
		return USB_REQUEST_STATUS_STALL;
	} else {
		return USB_REQUEST_STATUS_OK;
	}
}

usb_request_status_t usb_vendor_request_read_si5351c(
	usb_endpoint_t* const endpoint,
	const usb_transfer_stage_t stage
) {
	if( stage == USB_TRANSFER_STAGE_SETUP ) {
		if( endpoint->setup.index < 256 ) {
			const uint8_t value = si5351c_read_single(endpoint->setup.index);
			endpoint->buffer[0] = value;
			usb_transfer_schedule_block(endpoint->in, &endpoint->buffer, 1,
						    NULL, NULL);
			usb_transfer_schedule_ack(endpoint->out);
			return USB_REQUEST_STATUS_OK;
		}
		return USB_REQUEST_STATUS_STALL;
	} else {
		return USB_REQUEST_STATUS_OK;
	}
}

usb_request_status_t usb_vendor_request_set_baseband_filter_bandwidth(
	usb_endpoint_t* const endpoint,
	const usb_transfer_stage_t stage
) {
	if( stage == USB_TRANSFER_STAGE_SETUP ) {
		const uint32_t bandwidth = (endpoint->setup.index << 16) | endpoint->setup.value;
		if( baseband_filter_bandwidth_set(bandwidth) ) {
			usb_transfer_schedule_ack(endpoint->in);
			return USB_REQUEST_STATUS_OK;
		}
		return USB_REQUEST_STATUS_STALL;
	} else {
		return USB_REQUEST_STATUS_OK;
	}
}

usb_request_status_t usb_vendor_request_write_rffc5071(
	usb_endpoint_t* const endpoint,
	const usb_transfer_stage_t stage
) {
	if( stage == USB_TRANSFER_STAGE_SETUP ) 
	{
		if( endpoint->setup.index < RFFC5071_NUM_REGS ) 
		{
			rffc5071_reg_write(endpoint->setup.index, endpoint->setup.value);
			usb_transfer_schedule_ack(endpoint->in);
			return USB_REQUEST_STATUS_OK;
		}
		return USB_REQUEST_STATUS_STALL;
	} else {
		return USB_REQUEST_STATUS_OK;
	}
}

usb_request_status_t usb_vendor_request_read_rffc5071(
	usb_endpoint_t* const endpoint,
	const usb_transfer_stage_t stage
) {
	uint16_t value;
	if( stage == USB_TRANSFER_STAGE_SETUP ) 
	{
		if( endpoint->setup.index < RFFC5071_NUM_REGS ) 
		{
			value = rffc5071_reg_read(endpoint->setup.index);
			endpoint->buffer[0] = value & 0xff;
			endpoint->buffer[1] = value >> 8;
			usb_transfer_schedule_block(endpoint->in, &endpoint->buffer, 2,
						    NULL, NULL);
			usb_transfer_schedule_ack(endpoint->out);
			return USB_REQUEST_STATUS_OK;
		}
		return USB_REQUEST_STATUS_STALL;
	} else {
		return USB_REQUEST_STATUS_OK;
	}
}

usb_request_status_t usb_vendor_request_erase_spiflash(
		usb_endpoint_t* const endpoint, const usb_transfer_stage_t stage)
{
	//FIXME This should refuse to run if executing from SPI flash.

	if (stage == USB_TRANSFER_STAGE_SETUP) {
		w25q80bv_setup();
		/* only chip erase is implemented */
		w25q80bv_chip_erase();
		usb_transfer_schedule_ack(endpoint->in);
		//FIXME probably should undo w25q80bv_setup()
	}
	return USB_REQUEST_STATUS_OK;
}

usb_request_status_t usb_vendor_request_write_spiflash(
	usb_endpoint_t* const endpoint, const usb_transfer_stage_t stage)
{
	uint32_t addr = 0;
	uint16_t len = 0;

	//FIXME This should refuse to run if executing from SPI flash.

	if (stage == USB_TRANSFER_STAGE_SETUP) {
		addr = (endpoint->setup.value << 16) | endpoint->setup.index;
		len = endpoint->setup.length;
		if ((len > W25Q80BV_PAGE_LEN) || (addr > W25Q80BV_NUM_BYTES)
				|| ((addr + len) > W25Q80BV_NUM_BYTES)) {
			return USB_REQUEST_STATUS_STALL;
		} else {
			usb_transfer_schedule_block(endpoint->out, &spiflash_buffer[0], len,
						    NULL, NULL);
			w25q80bv_setup();
			return USB_REQUEST_STATUS_OK;
		}
	} else if (stage == USB_TRANSFER_STAGE_DATA) {
		addr = (endpoint->setup.value << 16) | endpoint->setup.index;
		len = endpoint->setup.length;
		/* This check is redundant but makes me feel better. */
		if ((len > W25Q80BV_PAGE_LEN) || (addr > W25Q80BV_NUM_BYTES)
				|| ((addr + len) > W25Q80BV_NUM_BYTES)) {
			return USB_REQUEST_STATUS_STALL;
		} else {
			w25q80bv_program(addr, len, &spiflash_buffer[0]);
			usb_transfer_schedule_ack(endpoint->in);
			//FIXME probably should undo w25q80bv_setup()
			return USB_REQUEST_STATUS_OK;
		}
	} else {
		return USB_REQUEST_STATUS_OK;
	}
}

usb_request_status_t usb_vendor_request_read_spiflash(
	usb_endpoint_t* const endpoint, const usb_transfer_stage_t stage)
{
	uint32_t i;
	uint32_t addr;
	uint16_t len;
	uint8_t* u8_addr_pt;

	if (stage == USB_TRANSFER_STAGE_SETUP) 
	{
		addr = (endpoint->setup.value << 16) | endpoint->setup.index;
		len = endpoint->setup.length;
		if ((len > W25Q80BV_PAGE_LEN) || (addr > W25Q80BV_NUM_BYTES)
			    || ((addr + len) > W25Q80BV_NUM_BYTES)) {
			return USB_REQUEST_STATUS_STALL;
		} else {
			/* TODO flush SPIFI "cache" before to read the SPIFI memory */
			u8_addr_pt = (uint8_t*)(addr + SPIFI_DATA_UNCACHED_BASE);
			for(i=0; i<len; i++)
			{
				spiflash_buffer[i] = u8_addr_pt[i];
			}
			usb_transfer_schedule_block(endpoint->in, &spiflash_buffer[0], len,
						    NULL, NULL);
			return USB_REQUEST_STATUS_OK;
		}
	} else if (stage == USB_TRANSFER_STAGE_DATA) 
	{
			addr = (endpoint->setup.value << 16) | endpoint->setup.index;
			len = endpoint->setup.length;
			/* This check is redundant but makes me feel better. */
			if ((len > W25Q80BV_PAGE_LEN) || (addr > W25Q80BV_NUM_BYTES)
					|| ((addr + len) > W25Q80BV_NUM_BYTES)) 
			{
				return USB_REQUEST_STATUS_STALL;
			} else
			{
				usb_transfer_schedule_ack(endpoint->out);
				return USB_REQUEST_STATUS_OK;
			}
	} else 
	{
		return USB_REQUEST_STATUS_OK;
	}
}

usb_request_status_t usb_vendor_request_read_board_id(
		usb_endpoint_t* const endpoint, const usb_transfer_stage_t stage)
{
	if (stage == USB_TRANSFER_STAGE_SETUP) {
		endpoint->buffer[0] = BOARD_ID;
		usb_transfer_schedule_block(endpoint->in, &endpoint->buffer, 1, NULL, NULL);
		usb_transfer_schedule_ack(endpoint->out);
	}
	return USB_REQUEST_STATUS_OK;
}

usb_request_status_t usb_vendor_request_read_version_string(
	usb_endpoint_t* const endpoint, const usb_transfer_stage_t stage)
{
	uint8_t length;

	if (stage == USB_TRANSFER_STAGE_SETUP) {
		length = (uint8_t)strlen(version_string);
		usb_transfer_schedule_block(endpoint->in, version_string, length, NULL, NULL);
		usb_transfer_schedule_ack(endpoint->out);
	}
	return USB_REQUEST_STATUS_OK;
}

usb_request_status_t usb_vendor_request_set_freq(
	usb_endpoint_t* const endpoint,
	const usb_transfer_stage_t stage) 
{
	if (stage == USB_TRANSFER_STAGE_SETUP) 
	{
		usb_transfer_schedule_block(endpoint->out, &set_freq_params, sizeof(set_freq_params_t),
					    NULL, NULL);
		return USB_REQUEST_STATUS_OK;
	} else if (stage == USB_TRANSFER_STAGE_DATA) 
	{
		if( set_freq(set_freq_params.freq_mhz, set_freq_params.freq_hz) ) 
		{
			usb_transfer_schedule_ack(endpoint->in);
			return USB_REQUEST_STATUS_OK;
		}
		return USB_REQUEST_STATUS_STALL;
	} else
	{
		return USB_REQUEST_STATUS_OK;
	}
}

usb_request_status_t usb_vendor_request_set_sample_rate_frac(
	usb_endpoint_t* const endpoint,
	const usb_transfer_stage_t stage) 
{
	if (stage == USB_TRANSFER_STAGE_SETUP) 
	{
                usb_transfer_schedule_block(endpoint->out, &set_sample_r_params, sizeof(set_sample_r_params_t),
					    NULL, NULL);
		return USB_REQUEST_STATUS_OK;
	} else if (stage == USB_TRANSFER_STAGE_DATA) 
	{
		if( sample_rate_frac_set(set_sample_r_params.freq_hz * 2, set_sample_r_params.divider ) )
		{
			usb_transfer_schedule_ack(endpoint->in);
			return USB_REQUEST_STATUS_OK;
		}
		return USB_REQUEST_STATUS_STALL;
	} else
	{
		return USB_REQUEST_STATUS_OK;
	}
}

usb_request_status_t usb_vendor_request_set_amp_enable(
	usb_endpoint_t* const endpoint, const usb_transfer_stage_t stage)
{
	if (stage == USB_TRANSFER_STAGE_SETUP) {
		switch (endpoint->setup.value) {
		case 0:
<<<<<<< HEAD
			rf_path_set_lna(0);
			usb_endpoint_schedule_ack(endpoint->in);
			return USB_REQUEST_STATUS_OK;
		case 1:
			rf_path_set_lna(1);
			usb_endpoint_schedule_ack(endpoint->in);
=======
			switchctrl |= SWITCHCTRL_AMP_BYPASS;
			update_switches();
			usb_transfer_schedule_ack(endpoint->in);
			return USB_REQUEST_STATUS_OK;
		case 1:
			switchctrl &= ~SWITCHCTRL_AMP_BYPASS;
			update_switches();
			usb_transfer_schedule_ack(endpoint->in);
>>>>>>> d13e80b5
			return USB_REQUEST_STATUS_OK;
		default:
			return USB_REQUEST_STATUS_STALL;
		}
	} else {
		return USB_REQUEST_STATUS_OK;
	}
}

typedef struct {
	uint32_t part_id[2];
	uint32_t serial_no[4];
} read_partid_serialno_t;

usb_request_status_t usb_vendor_request_read_partid_serialno(
	usb_endpoint_t* const endpoint, const usb_transfer_stage_t stage)
{
	uint8_t length;
	read_partid_serialno_t read_partid_serialno;
	iap_cmd_res_t iap_cmd_res;

	if (stage == USB_TRANSFER_STAGE_SETUP) 
	{
		/* Read IAP Part Number Identification */
		iap_cmd_res.cmd_param.command_code = IAP_CMD_READ_PART_ID_NO;
		iap_cmd_call(&iap_cmd_res);
		if(iap_cmd_res.status_res.status_ret != CMD_SUCCESS)
			return USB_REQUEST_STATUS_STALL;

		read_partid_serialno.part_id[0] = iap_cmd_res.status_res.iap_result[0];
		read_partid_serialno.part_id[1] = iap_cmd_res.status_res.iap_result[1];
		
		/* Read IAP Serial Number Identification */
		iap_cmd_res.cmd_param.command_code = IAP_CMD_READ_SERIAL_NO;
		iap_cmd_call(&iap_cmd_res);
		if(iap_cmd_res.status_res.status_ret != CMD_SUCCESS)
			return USB_REQUEST_STATUS_STALL;

		read_partid_serialno.serial_no[0] = iap_cmd_res.status_res.iap_result[0];
		read_partid_serialno.serial_no[1] = iap_cmd_res.status_res.iap_result[1];
		read_partid_serialno.serial_no[2] = iap_cmd_res.status_res.iap_result[2];
		read_partid_serialno.serial_no[3] = iap_cmd_res.status_res.iap_result[3];
		
		length = (uint8_t)sizeof(read_partid_serialno_t);
		usb_transfer_schedule_block(endpoint->in, &read_partid_serialno, length,
					    NULL, NULL);
		usb_transfer_schedule_ack(endpoint->out);
	}
	return USB_REQUEST_STATUS_OK;
}

usb_request_status_t usb_vendor_request_set_lna_gain(
	usb_endpoint_t* const endpoint,
	const usb_transfer_stage_t stage)
{
	if( stage == USB_TRANSFER_STAGE_SETUP ) {
			const uint8_t value = max2837_set_lna_gain(endpoint->setup.index);
			endpoint->buffer[0] = value;
			usb_transfer_schedule_block(endpoint->in, &endpoint->buffer, 1,
						    NULL, NULL);
			usb_transfer_schedule_ack(endpoint->out);
			return USB_REQUEST_STATUS_OK;
	}
	return USB_REQUEST_STATUS_OK;
}

usb_request_status_t usb_vendor_request_set_vga_gain(
	usb_endpoint_t* const endpoint,	const usb_transfer_stage_t stage)
{
	if( stage == USB_TRANSFER_STAGE_SETUP ) {
			const uint8_t value = max2837_set_vga_gain(endpoint->setup.index);
			endpoint->buffer[0] = value;
			usb_transfer_schedule_block(endpoint->in, &endpoint->buffer, 1,
						    NULL, NULL);
			usb_transfer_schedule_ack(endpoint->out);
			return USB_REQUEST_STATUS_OK;
	}
	return USB_REQUEST_STATUS_OK;
}

usb_request_status_t usb_vendor_request_set_txvga_gain(
	usb_endpoint_t* const endpoint,	const usb_transfer_stage_t stage)
{
	if( stage == USB_TRANSFER_STAGE_SETUP ) {
			const uint8_t value = max2837_set_txvga_gain(endpoint->setup.index);
			endpoint->buffer[0] = value;
			usb_transfer_schedule_block(endpoint->in, &endpoint->buffer, 1,
						    NULL, NULL);
			usb_transfer_schedule_ack(endpoint->out);
			return USB_REQUEST_STATUS_OK;
	}
	return USB_REQUEST_STATUS_OK;
}

usb_request_status_t usb_vendor_request_set_if_freq(
	usb_endpoint_t* const endpoint,	const usb_transfer_stage_t stage
) {
	if( stage == USB_TRANSFER_STAGE_SETUP ) {
<<<<<<< HEAD
		if( set_freq_if((uint32_t)endpoint->setup.index * 1000 * 1000) ) {
			usb_endpoint_schedule_ack(endpoint->in);
		} else {
			return USB_REQUEST_STATUS_STALL;
		}
=======
		MAX2837_FREQ_NOMINAL_HZ = (uint32_t)endpoint->setup.index * 1000 * 1000;
		set_freq(freq_mhz_cache, freq_hz_cache);
		usb_transfer_schedule_ack(endpoint->in);
>>>>>>> d13e80b5
	}
	return USB_REQUEST_STATUS_OK;
}

static const usb_request_handler_fn vendor_request_handler[] = {
	NULL,
	usb_vendor_request_set_transceiver_mode,
	usb_vendor_request_write_max2837,
	usb_vendor_request_read_max2837,
	usb_vendor_request_write_si5351c,
	usb_vendor_request_read_si5351c,
	usb_vendor_request_set_sample_rate_frac,
	usb_vendor_request_set_baseband_filter_bandwidth,
	usb_vendor_request_write_rffc5071,
	usb_vendor_request_read_rffc5071,
	usb_vendor_request_erase_spiflash,
	usb_vendor_request_write_spiflash,
	usb_vendor_request_read_spiflash,
	NULL, // used to be write_cpld
	usb_vendor_request_read_board_id,
	usb_vendor_request_read_version_string,
	usb_vendor_request_set_freq,
	usb_vendor_request_set_amp_enable,
	usb_vendor_request_read_partid_serialno,
	usb_vendor_request_set_lna_gain,
	usb_vendor_request_set_vga_gain,
	usb_vendor_request_set_txvga_gain,
	usb_vendor_request_set_if_freq,
};

static const uint32_t vendor_request_handler_count =
	sizeof(vendor_request_handler) / sizeof(vendor_request_handler[0]);

usb_request_status_t usb_vendor_request(
	usb_endpoint_t* const endpoint,
	const usb_transfer_stage_t stage
) {
	usb_request_status_t status = USB_REQUEST_STATUS_STALL;
	
	if( endpoint->setup.request < vendor_request_handler_count ) {
		usb_request_handler_fn handler = vendor_request_handler[endpoint->setup.request];
		if( handler ) {
			status = handler(endpoint, stage);
		}
	}
	
	return status;
}

const usb_request_handlers_t usb_request_handlers = {
	.standard = usb_standard_request,
	.class = 0,
	.vendor = usb_vendor_request,
	.reserved = 0,
};

static void cpld_buffer_refilled(void* user_data, unsigned int length)
{
	cpld_wait = false;
}

static void refill_cpld_buffer(void)
{
	cpld_wait = true;
	usb_transfer_schedule(
		&usb_endpoint_bulk_out,
		cpld_xsvf_buffer,
		sizeof(cpld_xsvf_buffer),
		cpld_buffer_refilled,
		NULL
		);

	// Wait until transfer finishes
	while (cpld_wait);
}

static void cpld_update(void)
{
	#define WAIT_LOOP_DELAY (6000000)
	#define ALL_LEDS  (PIN_LED1|PIN_LED2|PIN_LED3)
	int i;
	int error;

	usb_queue_flush_endpoint(&usb_endpoint_bulk_in);
	usb_queue_flush_endpoint(&usb_endpoint_bulk_out);

	refill_cpld_buffer();

	error = cpld_jtag_program(sizeof(cpld_xsvf_buffer),
				  cpld_xsvf_buffer,
				  refill_cpld_buffer);
	if(error == 0)
	{
		/* blink LED1, LED2, and LED3 on success */
		while (1)
		{
			gpio_set(PORT_LED1_3, ALL_LEDS); /* LEDs on */
			for (i = 0; i < WAIT_LOOP_DELAY; i++)  /* Wait a bit. */
				__asm__("nop");
			gpio_clear(PORT_LED1_3, ALL_LEDS); /* LEDs off */
			for (i = 0; i < WAIT_LOOP_DELAY; i++)  /* Wait a bit. */
				__asm__("nop");
		}
	}else
	{
		/* LED3 (Red) steady on error */
		gpio_set(PORT_LED1_3, PIN_LED3); /* LEDs on */
		while (1);
	}
}

void usb_configuration_changed(
	usb_device_t* const device
) {
<<<<<<< HEAD
	/* Reset transceiver to idle state until other commands are received */
	set_transceiver_mode(TRANSCEIVER_MODE_OFF);
	if( device->configuration->number ) {
=======
	if( device->configuration->number == 1 ) {
		// transceiver configuration
>>>>>>> d13e80b5
		cpu_clock_pll1_max_speed();
		gpio_set(PORT_LED1_3, PIN_LED1);
	} else if( device->configuration->number == 2 ) {
		// CPLD update configuration
		cpu_clock_pll1_max_speed();
		set_transceiver_mode(TRANSCEIVER_MODE_OFF);
		usb_endpoint_init(&usb_endpoint_bulk_out);
		start_cpld_update = true;
	} else {
		/* Configuration number equal 0 means usb bus reset. */
		cpu_clock_pll1_low_speed();
		gpio_clear(PORT_LED1_3, PIN_LED1);
	}
}

int main(void) {
	const uint32_t ifreq = 2600000000U;

	pin_setup();
	enable_1v8_power();
	cpu_clock_init();

	usb_set_configuration_changed_cb(usb_configuration_changed);
        usb_set_configuration_changed_cb(usb_configuration_changed);
	usb_peripheral_reset();
	
	usb_device_init(0, &usb_device);
	
	usb_queue_init(&usb_endpoint_control_out_queue);
	usb_queue_init(&usb_endpoint_control_in_queue);
	usb_queue_init(&usb_endpoint_bulk_out_queue);
	usb_queue_init(&usb_endpoint_bulk_in_queue);

	usb_endpoint_init(&usb_endpoint_control_out);
	usb_endpoint_init(&usb_endpoint_control_in);
	
	nvic_set_priority(NVIC_USB0_IRQ, 255);

	usb_run(&usb_device);
	
	ssp1_init();
	ssp1_set_mode_max5864();
	max5864_xcvr();

	ssp1_set_mode_max2837();
	max2837_setup();
	max2837_set_frequency(ifreq);

	rffc5071_setup();
	
	rf_path_init();

	unsigned int phase = 0;
	while(true) {
		// Check whether we need to initiate a CPLD update
		if (start_cpld_update)
			cpld_update();

		// Set up IN transfer of buffer 0.
		if ( usb_bulk_buffer_offset >= 16384
		     && phase == 1
		     && transceiver_mode != TRANSCEIVER_MODE_OFF) {
			usb_transfer_schedule_block(
				(transceiver_mode == TRANSCEIVER_MODE_RX)
				? &usb_endpoint_bulk_in : &usb_endpoint_bulk_out,
				&usb_bulk_buffer[0x0000],
				0x4000,
				NULL, NULL
				);
			phase = 0;
		}
	
		// Set up IN transfer of buffer 1.
		if ( usb_bulk_buffer_offset < 16384
		     && phase == 0
		     && transceiver_mode != TRANSCEIVER_MODE_OFF) {
			usb_transfer_schedule_block(
				(transceiver_mode == TRANSCEIVER_MODE_RX)
				? &usb_endpoint_bulk_in : &usb_endpoint_bulk_out,
				&usb_bulk_buffer[0x4000],
				0x4000,
				NULL, NULL
			);
			phase = 1;
		}
	}
	
	return 0;
}<|MERGE_RESOLUTION|>--- conflicted
+++ resolved
@@ -74,158 +74,6 @@
 
 set_sample_r_params_t set_sample_r_params;
 
-<<<<<<< HEAD
-static void usb_init_buffers_bulk() {
-	usb_td_bulk[0].next_dtd_pointer = USB_TD_NEXT_DTD_POINTER_TERMINATE;
-	usb_td_bulk[0].total_bytes
-		= USB_TD_DTD_TOKEN_TOTAL_BYTES(16384)
-		| USB_TD_DTD_TOKEN_MULTO(0)
-		;
-	usb_td_bulk[0].buffer_pointer_page[0] = (uint32_t)&usb_bulk_buffer[0x0000];
-	usb_td_bulk[0].buffer_pointer_page[1] = (uint32_t)&usb_bulk_buffer[0x1000];
-	usb_td_bulk[0].buffer_pointer_page[2] = (uint32_t)&usb_bulk_buffer[0x2000];
-	usb_td_bulk[0].buffer_pointer_page[3] = (uint32_t)&usb_bulk_buffer[0x3000];
-	usb_td_bulk[0].buffer_pointer_page[4] = (uint32_t)&usb_bulk_buffer[0x4000];
-
-	usb_td_bulk[1].next_dtd_pointer = USB_TD_NEXT_DTD_POINTER_TERMINATE;
-	usb_td_bulk[1].total_bytes
-		= USB_TD_DTD_TOKEN_TOTAL_BYTES(16384)
-		| USB_TD_DTD_TOKEN_MULTO(0)
-		;
-	usb_td_bulk[1].buffer_pointer_page[0] = (uint32_t)&usb_bulk_buffer[0x4000];
-	usb_td_bulk[1].buffer_pointer_page[1] = (uint32_t)&usb_bulk_buffer[0x5000];
-	usb_td_bulk[1].buffer_pointer_page[2] = (uint32_t)&usb_bulk_buffer[0x6000];
-	usb_td_bulk[1].buffer_pointer_page[3] = (uint32_t)&usb_bulk_buffer[0x7000];
-	usb_td_bulk[1].buffer_pointer_page[4] = (uint32_t)&usb_bulk_buffer[0x8000];
-}
-
-void usb_endpoint_schedule_no_int(
-	const usb_endpoint_t* const endpoint,
-	usb_transfer_descriptor_t* const td
-) {
-	// Ensure that endpoint is ready to be primed.
-	// It may have been flushed due to an aborted transaction.
-	// TODO: This should be preceded by a flush?
-	while( usb_endpoint_is_ready(endpoint) );
-
-	// Configure a transfer.
-	td->total_bytes =
-		  USB_TD_DTD_TOKEN_TOTAL_BYTES(16384)
-		/*| USB_TD_DTD_TOKEN_IOC*/
-		| USB_TD_DTD_TOKEN_MULTO(0)
-		| USB_TD_DTD_TOKEN_STATUS_ACTIVE
-		;
-	
-	usb_endpoint_prime(endpoint, td);
-=======
-uint8_t switchctrl = 0;
-
-void update_switches(void)
-{
-	if (transceiver_mode == TRANSCEIVER_MODE_RX) {
-		rffc5071_rx(switchctrl);
-	} else if (transceiver_mode == TRANSCEIVER_MODE_TX) {
-		rffc5071_tx(switchctrl);
-	}
-}
-
-#define FREQ_ONE_MHZ     (1000*1000)
-
-#define MIN_LP_FREQ_MHZ (5)
-#define MAX_LP_FREQ_MHZ (2300)
-
-#define MIN_BYPASS_FREQ_MHZ (2300)
-#define MAX_BYPASS_FREQ_MHZ (2700)
-
-#define MIN_HP_FREQ_MHZ (2700)
-#define MAX_HP_FREQ_MHZ (6800)
-
-static uint32_t MAX2837_FREQ_NOMINAL_HZ=2600000000;
-#define MAX2837_FREQ_NOMINAL_MHZ (MAX2837_FREQ_NOMINAL_HZ / FREQ_ONE_MHZ)
-
-uint32_t freq_mhz_cache=100, freq_hz_cache=0;
-/*
- * Set freq/tuning between 5MHz to 6800 MHz (less than 16bits really used)
- * hz between 0 to 999999 Hz (not checked)
- * return false on error or true if success.
- */
-bool set_freq(uint32_t freq_mhz, uint32_t freq_hz)
-{
-	bool success;
-	uint32_t RFFC5071_freq_mhz;
-	uint32_t MAX2837_freq_hz;
-	uint32_t real_RFFC5071_freq_hz;
-	uint32_t tmp_hz;
-
-	success = true;
-
-	gpio_clear(PORT_XCVR_ENABLE, (PIN_XCVR_RXENABLE | PIN_XCVR_TXENABLE));
-	if(freq_mhz >= MIN_LP_FREQ_MHZ)
-	{
-		if(freq_mhz < MAX_LP_FREQ_MHZ)
-		{
-			switchctrl &= ~(SWITCHCTRL_HP | SWITCHCTRL_MIX_BYPASS);
-
-			RFFC5071_freq_mhz = MAX2837_FREQ_NOMINAL_MHZ - freq_mhz;
-			/* Set Freq and read real freq */
-			real_RFFC5071_freq_hz = rffc5071_set_frequency(RFFC5071_freq_mhz);
-			if(real_RFFC5071_freq_hz < RFFC5071_freq_mhz * FREQ_ONE_MHZ)
-			{
-				tmp_hz = -(RFFC5071_freq_mhz  * FREQ_ONE_MHZ - real_RFFC5071_freq_hz);
-			}else
-			{
-				tmp_hz = (real_RFFC5071_freq_hz - RFFC5071_freq_mhz  * FREQ_ONE_MHZ);
-			}
-			MAX2837_freq_hz = MAX2837_FREQ_NOMINAL_HZ + tmp_hz + freq_hz;
-			max2837_set_frequency(MAX2837_freq_hz);
-			update_switches();
-		}else if( (freq_mhz >= MIN_BYPASS_FREQ_MHZ) && (freq_mhz < MAX_BYPASS_FREQ_MHZ) )
-		{
-			switchctrl |= SWITCHCTRL_MIX_BYPASS;
-
-			MAX2837_freq_hz = (freq_mhz * FREQ_ONE_MHZ) + freq_hz;
-			/* RFFC5071_freq_mhz <= not used in Bypass mode */
-			max2837_set_frequency(MAX2837_freq_hz);
-			update_switches();
-		}else if(  (freq_mhz >= MIN_HP_FREQ_MHZ) && (freq_mhz < MAX_HP_FREQ_MHZ) )
-		{
-			switchctrl &= ~SWITCHCTRL_MIX_BYPASS;
-			switchctrl |= SWITCHCTRL_HP;
-
-			RFFC5071_freq_mhz = freq_mhz - MAX2837_FREQ_NOMINAL_MHZ;
-			/* Set Freq and read real freq */
-			real_RFFC5071_freq_hz = rffc5071_set_frequency(RFFC5071_freq_mhz);
-			if(real_RFFC5071_freq_hz < RFFC5071_freq_mhz * FREQ_ONE_MHZ)
-			{
-				tmp_hz = (RFFC5071_freq_mhz * FREQ_ONE_MHZ - real_RFFC5071_freq_hz);
-			}else
-			{
-				tmp_hz = -(real_RFFC5071_freq_hz - RFFC5071_freq_mhz * FREQ_ONE_MHZ);
-			}
-			MAX2837_freq_hz = MAX2837_FREQ_NOMINAL_HZ + tmp_hz + freq_hz;
-			max2837_set_frequency(MAX2837_freq_hz);
-			update_switches();
-		}else
-		{
-			/* Error freq_mhz too high */
-			success = false;
-		}
-	}else
-	{
-		/* Error freq_mhz too low */
-		success = false;
-	}
-	if(transceiver_mode == TRANSCEIVER_MODE_RX)
-		gpio_set(PORT_XCVR_ENABLE, PIN_XCVR_RXENABLE);
-	else if(transceiver_mode == TRANSCEIVER_MODE_TX)
-		gpio_set(PORT_XCVR_ENABLE, PIN_XCVR_TXENABLE);
-	
-	freq_mhz_cache = freq_mhz;
-	freq_hz_cache = freq_hz;
-	return success;
->>>>>>> d13e80b5
-}
-
 usb_configuration_t usb_configuration_high_speed = {
 	.number = 1,
 	.speed = USB_SPEED_HIGH,
@@ -693,23 +541,12 @@
 	if (stage == USB_TRANSFER_STAGE_SETUP) {
 		switch (endpoint->setup.value) {
 		case 0:
-<<<<<<< HEAD
 			rf_path_set_lna(0);
-			usb_endpoint_schedule_ack(endpoint->in);
+			usb_transfer_schedule_ack(endpoint->in);
 			return USB_REQUEST_STATUS_OK;
 		case 1:
 			rf_path_set_lna(1);
-			usb_endpoint_schedule_ack(endpoint->in);
-=======
-			switchctrl |= SWITCHCTRL_AMP_BYPASS;
-			update_switches();
 			usb_transfer_schedule_ack(endpoint->in);
-			return USB_REQUEST_STATUS_OK;
-		case 1:
-			switchctrl &= ~SWITCHCTRL_AMP_BYPASS;
-			update_switches();
-			usb_transfer_schedule_ack(endpoint->in);
->>>>>>> d13e80b5
 			return USB_REQUEST_STATUS_OK;
 		default:
 			return USB_REQUEST_STATUS_STALL;
@@ -808,17 +645,11 @@
 	usb_endpoint_t* const endpoint,	const usb_transfer_stage_t stage
 ) {
 	if( stage == USB_TRANSFER_STAGE_SETUP ) {
-<<<<<<< HEAD
 		if( set_freq_if((uint32_t)endpoint->setup.index * 1000 * 1000) ) {
-			usb_endpoint_schedule_ack(endpoint->in);
+			usb_transfer_schedule_ack(endpoint->in);
 		} else {
 			return USB_REQUEST_STATUS_STALL;
 		}
-=======
-		MAX2837_FREQ_NOMINAL_HZ = (uint32_t)endpoint->setup.index * 1000 * 1000;
-		set_freq(freq_mhz_cache, freq_hz_cache);
-		usb_transfer_schedule_ack(endpoint->in);
->>>>>>> d13e80b5
 	}
 	return USB_REQUEST_STATUS_OK;
 }
@@ -933,20 +764,15 @@
 void usb_configuration_changed(
 	usb_device_t* const device
 ) {
-<<<<<<< HEAD
 	/* Reset transceiver to idle state until other commands are received */
 	set_transceiver_mode(TRANSCEIVER_MODE_OFF);
-	if( device->configuration->number ) {
-=======
 	if( device->configuration->number == 1 ) {
 		// transceiver configuration
->>>>>>> d13e80b5
 		cpu_clock_pll1_max_speed();
 		gpio_set(PORT_LED1_3, PIN_LED1);
 	} else if( device->configuration->number == 2 ) {
 		// CPLD update configuration
 		cpu_clock_pll1_max_speed();
-		set_transceiver_mode(TRANSCEIVER_MODE_OFF);
 		usb_endpoint_init(&usb_endpoint_bulk_out);
 		start_cpld_update = true;
 	} else {
@@ -964,7 +790,6 @@
 	cpu_clock_init();
 
 	usb_set_configuration_changed_cb(usb_configuration_changed);
-        usb_set_configuration_changed_cb(usb_configuration_changed);
 	usb_peripheral_reset();
 	
 	usb_device_init(0, &usb_device);
