--- conflicted
+++ resolved
@@ -504,7 +504,6 @@
 	return USB_REQUEST_STATUS_OK;
 }
 
-<<<<<<< HEAD
 usb_request_status_t usb_vendor_request_set_freq(
 	usb_endpoint_t* const endpoint,
 	const usb_transfer_stage_t stage) 
@@ -521,9 +520,12 @@
 			return USB_REQUEST_STATUS_OK;
 		}
 		return USB_REQUEST_STATUS_STALL;
-	} else 
+	} else
 	{
-=======
+		return USB_REQUEST_STATUS_OK;
+	}
+}
+
 usb_request_status_t usb_vendor_request_set_amp_enable(
 	usb_endpoint_t* const endpoint, const usb_transfer_stage_t stage)
 {
@@ -551,7 +553,6 @@
 			return USB_REQUEST_STATUS_STALL;
 		}
 	} else {
->>>>>>> 50f74816
 		return USB_REQUEST_STATUS_OK;
 	}
 }
@@ -573,11 +574,8 @@
 	usb_vendor_request_write_cpld,
 	usb_vendor_request_read_board_id,
 	usb_vendor_request_read_version_string,
-<<<<<<< HEAD
-	usb_vendor_request_set_freq
-=======
+	usb_vendor_request_set_freq,
 	usb_vendor_request_set_amp_enable
->>>>>>> 50f74816
 };
 
 static const uint32_t vendor_request_handler_count =
